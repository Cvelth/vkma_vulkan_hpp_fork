// Copyright(c) 2015-2020, NVIDIA CORPORATION. All rights reserved.
//
// Licensed under the Apache License, Version 2.0 (the "License");
// you may not use this file except in compliance with the License.
// You may obtain a copy of the License at
//
//     http://www.apache.org/licenses/LICENSE-2.0
//
// Unless required by applicable law or agreed to in writing, software
// distributed under the License is distributed on an "AS IS" BASIS,
// WITHOUT WARRANTIES OR CONDITIONS OF ANY KIND, either express or implied.
// See the License for the specific language governing permissions and
// limitations under the License.

#include "VulkanHppGenerator.hpp"

#include <algorithm>
#include <cassert>
#include <exception>
#include <fstream>
#include <functional>
#include <iterator>
#include <regex>

#ifndef INPUT_FILENAME
# ifdef VK_SPEC
#  define INPUT_FILENAME VK_SPEC
# else
#  define INPUT_FILENAME "vk.xml"
# endif
#endif
#ifndef OUTPUT_FILENAME
# ifdef VULKAN_HPP_FILE
#  define OUTPUT_FILENAME VULKAN_HPP_FILE
# else
#  define OUTPUT_FILENAME "vulkan.hpp"
# endif
#endif
#ifndef INCLUDED_FILENAME
# define INCLUDED_FILENAME "vulkan/vulkan.h"
#endif
#ifdef INCLUDED_BINDINGS
# define NEEDS_INCLUDED_BINDINGS INCLUDED_BINDINGS
#endif

#ifndef COMMAND_PREFIX
# define COMMAND_PREFIX "vk"
#endif
#ifndef MACRO_PREFIX
# define MACRO_PREFIX "VK"
#endif
#ifndef STRUCT_PREFIX
# define STRUCT_PREFIX "Vk"
#endif
#ifdef CUSTOM_RESULT_ENUM_PREFIX
# define RESULT_ENUM_PREFIX CUSTOM_RESULT_ENUM_PREFIX
#else
# define RESULT_ENUM_PREFIX MACRO_PREFIX
#endif

#ifndef DEFAULT_NAMESPACE
# define DEFAULT_NAMESPACE "vk"
#endif

#ifndef SPEC_API_NAME
# define SPEC_API_NAME "vulkan"
#endif
#ifndef HEADER_NAME
# define HEADER_NAME "vulkan.hpp"
#endif
#ifndef HEADER_MACRO
# define HEADER_MACRO "VULKAN_HPP"
#endif

#ifndef NO_DISPATCH
# define NEEDS_DISPATCH true
#endif
#ifndef NO_VERSION_CHECK
# define NEEDS_VERSION_CHECK true
#endif
#ifndef NO_STRUCTURE_CHAIN
# define NEEDS_STRUCTURE_CHAIN true
#endif
#ifndef NO_OBJECT_TYPE_ENUM
# define NEEDS_OBJECT_TYPE_ENUM true
#endif
#ifndef NO_DEBUG_REPORT_OBJECT_TYPE_ENUM
# define NEEDS_DEBUG_REPORT_OBJECT_TYPE_ENUM true
#endif
#ifndef NO_STRUCTURE_TYPE_ENUM
# define NEEDS_STRUCTURE_TYPE_ENUM true
#endif
#ifndef NO_INDEX_TYPE_TRAITS
# define NEEDS_INDEX_TYPE_TRAITS true
#endif

void             appendArgumentCount( std::string &       str,
                                      size_t              vectorIndex,
                                      std::string const & vectorName,
                                      size_t              templateParamIndex );
void             appendReinterpretCast( std::string & str, bool leadingConst, std::string const & type );
void             appendTypesafeStuff( std::string & str, std::string const & typesafeCheck );
void             appendVersionCheck( std::string & str, std::string const & version );
bool             beginsWith( std::string const & text, std::string const & prefix );
bool             endsWith( std::string const & text, std::string const & postfix );
void             check( bool condition, int line, std::string const & message );
void             checkAttributes( int                                                  line,
                                  std::map<std::string, std::string> const &           attributes,
                                  std::map<std::string, std::set<std::string>> const & required,
                                  std::map<std::string, std::set<std::string>> const & optional );
void             checkElements( int                                               line,
                                std::vector<tinyxml2::XMLElement const *> const & elements,
                                std::map<std::string, bool> const &               required,
                                std::set<std::string> const &                     optional = {} );
std::string      constructStandardArray( std::string const & type, std::vector<std::string> const & sizes );
std::string      createEnumValueName( std::string const & name,
                                      std::string const & prefix,
                                      std::string const & postfix,
                                      bool                bitmask,
                                      std::string const & tag );
std::string      createSuccessCode( std::string const & code, std::set<std::string> const & tags );
std::string      determineCommandName( std::string const & vulkanCommandName, std::string const & firstArgumentType );
std::string      determineNoDiscard( bool multiSuccessCodes, bool multiErrorCodes );
std::set<size_t> determineSkippedParams( size_t returnParamIndex, std::map<size_t, size_t> const & vectorParamIndices );
std::string      extractTag( int line, std::string const & name, std::set<std::string> const & tags );
std::string findTag( std::set<std::string> const & tags, std::string const & name, std::string const & postfix = "" );
std::map<std::string, std::string> getAttributes( tinyxml2::XMLElement const * element );
template <typename ElementContainer>
std::vector<tinyxml2::XMLElement const *> getChildElements( ElementContainer const * element );
std::string getEnumPostfix( std::string const & name, std::set<std::string> const & tags, std::string & prefix );
std::string readTypePostfix( tinyxml2::XMLNode const * node );
std::string readTypePrefix( tinyxml2::XMLNode const * node );
std::string replaceWithMap( std::string const & input, std::map<std::string, std::string> replacements );
std::string startLowerCase( std::string const & input );
std::string startUpperCase( std::string const & input );
std::string stripPostfix( std::string const & value, std::string const & postfix );
std::string stripPluralS( std::string const & name );
std::string stripPrefix( std::string const & value, std::string const & prefix );
std::string toCamelCase( std::string const & value );
std::string toString( std::vector<std::string> const & strings );
std::string toUpperCase( std::string const & name );
std::vector<std::string> tokenize( std::string const & tokenString, std::string const & separator );
std::string              trim( std::string const & input );
std::string              trimEnd( std::string const & input );
std::string              trimStars( std::string const & input );
void                     warn( bool condition, int line, std::string const & message );

const std::set<std::string> ignoreLens          = { "null-terminated",
                                           R"(latexmath:[\lceil{\mathit{rasterizationSamples} \over 32}\rceil])",
                                           "2*VK_UUID_SIZE",
                                           "2*ename:VK_UUID_SIZE" };
const std::set<std::string> specialPointerTypes = { "Display", "IDirectFB", "wl_display", "xcb_connection_t" };

void appendArgumentCount( std::string &       str,
                          size_t              vectorIndex,
                          std::string const & vectorName,
                          size_t              templateParamIndex )
{
  // this parameter is a count parameter for a vector parameter
  // the corresponding vector parameter is not the return parameter, or it's not a two-step algorithm
  // for the non-singular version, the count is the size of the vector parameter
  // -> use the vector parameter name without leading 'p' to get the size (in number of elements, not in bytes)
  assert( vectorName[0] == 'p' );
  str += startLowerCase( stripPrefix( vectorName, "p" ) ) + ".size() ";
  if ( templateParamIndex == vectorIndex )
  {
    // if the vector parameter is templatized -> multiply by the size of that type to get the size in bytes
    str += "* sizeof( T ) ";
  }
}

void appendReinterpretCast( std::string & str, bool leadingConst, std::string const & type )
{
  str += "reinterpret_cast<";
  if ( leadingConst )
  {
    str += "const ";
  }
  str += type + "*>";
}

void appendTypesafeStuff( std::string & str, std::string const & typesafeCheck )
{
  str +=
    "// 32-bit vulkan is not typesafe for handles, so don't allow copy constructors on this platform by default.\n"
    "// To enable this feature on 32-bit platforms please define " HEADER_MACRO "_TYPESAFE_CONVERSION\n" +
    typesafeCheck +
    "\n"
    "# if !defined( " HEADER_MACRO "_TYPESAFE_CONVERSION )\n"
    "#  define " HEADER_MACRO "_TYPESAFE_CONVERSION\n"
    "# endif\n"
    "#endif\n";
}

void appendVersionCheck( std::string & str, std::string const & version )
{
  str += "static_assert( " MACRO_PREFIX "_HEADER_VERSION == " + version +
         " , \"Wrong " MACRO_PREFIX "_HEADER_VERSION!\" );\n"
         "\n";
}

bool beginsWith( std::string const & text, std::string const & prefix )
{
  return prefix.empty() || text.substr( 0, prefix.length() ) == prefix;
}

bool endsWith( std::string const & text, std::string const & postfix )
{
  return postfix.empty() ||
         ( ( postfix.length() <= text.length() ) && ( text.substr( text.length() - postfix.length() ) == postfix ) );
}

void check( bool condition, int line, std::string const & message )
{
  if ( !condition )
  {
    throw std::runtime_error( "Spec error on line " + std::to_string( line ) + ": " + message );
  }
}

// check the validity of an attributes map
// line       : the line in the xml file where the attributes are listed
// attributes : the map of name/value pairs of the encountered attributes
// required   : the required attributes, with a set of allowed values per attribute
// optional   : the optional attributes, with a set of allowed values per attribute
void checkAttributes( int                                                  line,
                      std::map<std::string, std::string> const &           attributes,
                      std::map<std::string, std::set<std::string>> const & required,
                      std::map<std::string, std::set<std::string>> const & optional )
{
  // check if all required attributes are included and if there is a set of allowed values, check if the actual value is
  // part of that set
  for ( auto const & r : required )
  {
    auto attributesIt = attributes.find( r.first );
    check( attributesIt != attributes.end(), line, "missing attribute <" + r.first + ">" );
    check( r.second.empty() || ( r.second.find( attributesIt->second ) != r.second.end() ),
           line,
           "unexpected attribute value <" + attributesIt->second + "> in attribute <" + r.first + ">" );
  }
  // check if all not required attributes or optional, and if there is a set of allowed values, check if the actual
  // value is part of that set
  for ( auto const & a : attributes )
  {
    if ( required.find( a.first ) == required.end() )
    {
      auto optionalIt = optional.find( a.first );
      if ( optionalIt == optional.end() )
      {
        warn( false, line, "unknown attribute <" + a.first + ">" );
        continue;
      }
      if ( !optionalIt->second.empty() )
      {
        std::vector<std::string> values = tokenize( a.second, "," );
        for ( auto const & v : values )
        {
          warn( optionalIt->second.find( v ) != optionalIt->second.end(),
                line,
                "unexpected attribute value <" + v + "> in attribute <" + a.first + ">" );
        }
      }
    }
  }
}

void checkedAssignment( std::string &       str,
                        std::string const & leave,
                        std::string const & commandName,
                        std::string         aliasName )
{
  str.erase( str.length() - leave.length() );
  str += "      if ( !" + commandName + " ) " + commandName + " = " + aliasName + ";\n" + leave;
}

void checkElements( int                                               line,
                    std::vector<tinyxml2::XMLElement const *> const & elements,
                    std::map<std::string, bool> const &               required,
                    std::set<std::string> const &                     optional )
{
  std::map<std::string, size_t> encountered;
  for ( auto const & e : elements )
  {
    std::string value = e->Value();
    encountered[value]++;
    warn( ( required.find( value ) != required.end() ) || ( optional.find( value ) != optional.end() ),
          e->GetLineNum(),
          "unknown element <" + value + ">" );
  }
  for ( auto const & r : required )
  {
    auto encounteredIt = encountered.find( r.first );
    check( encounteredIt != encountered.end(), line, "missing required element <" + r.first + ">" );
    // check: r.second (means: required excactly once) => (encouteredIt->second == 1)
    check( !r.second || ( encounteredIt->second == 1 ),
           line,
           "required element <" + r.first + "> is supposed to be listed exactly once, but is listed " +
             std::to_string( encounteredIt->second ) );
  }
}

std::string constructCArraySizes( std::vector<std::string> const & sizes )
{
  std::string arraySizes;
  for ( auto const & s : sizes )
  {
    arraySizes += "[" + s + "]";
  }
  return arraySizes;
}

std::string constructStandardArray( std::string const & type, std::vector<std::string> const & sizes )
{
  std::string arrayString = "std::array<" + type + "," + sizes.back() + ">";
  for ( size_t i = sizes.size() - 2; i < sizes.size(); i-- )
  {
    arrayString = "std::array<" + arrayString + "," + sizes[i] + ">";
  }
  return arrayString;
}

std::string constructStandardArrayWrapper( std::string const & type, std::vector<std::string> const & sizes )
{
  std::string arrayString = HEADER_MACRO "_NAMESPACE::ArrayWrapper" + std::to_string( sizes.size() ) + "D<" + type;
  for ( auto const & size : sizes )
  {
    arrayString += ", " + size;
  }
  arrayString += ">";
  return arrayString;
}

std::string createEnumValueName( std::string const & name,
                                 std::string const & prefix,
                                 std::string const & postfix,
                                 bool                bitmask,
                                 std::string const & tag )
{
  std::string result = "e" + toCamelCase( stripPostfix( stripPrefix( name, prefix ), postfix ) );
  if ( bitmask )
  {
    size_t pos = result.find( "Bit" );
    if ( pos != std::string::npos )
    {
      result.erase( pos, 3 );
    }
  }
  if ( !tag.empty() && ( result.substr( result.length() - tag.length() ) == toCamelCase( tag ) ) )
  {
    result = result.substr( 0, result.length() - tag.length() ) + tag;
  }
  return result;
}

std::string createSuccessCode( std::string const & code, std::set<std::string> const & tags )
{
  std::string tag = findTag( tags, code );
  // on each success code: prepend 'e', strip <MACRO_PREFIX>"_" and a tag, convert it to camel case, and add the tag again
  return "e" + toCamelCase( stripPostfix( stripPrefix( code, MACRO_PREFIX "_" ), tag ) ) + tag;
}

std::string determineCommandName( std::string const & vulkanCommandName, std::string const & firstArgumentType )
{
  std::string commandName( startLowerCase( stripPrefix( vulkanCommandName, COMMAND_PREFIX ) ) );
  std::string searchName = stripPrefix( firstArgumentType, STRUCT_PREFIX );
  size_t      pos        = commandName.find( searchName );
  if ( ( pos == std::string::npos ) && isupper( searchName[0] ) )
  {
    searchName[0] = static_cast<char>( tolower( searchName[0] ) );
    pos           = commandName.find( searchName );
  }
  if ( pos != std::string::npos )
  {
    commandName.erase( pos, searchName.length() );
  }
  else if ( ( searchName == "commandBuffer" ) && beginsWith( commandName, "cmd" ) )
  {
    commandName.erase( 0, 3 );
    pos = 0;
  }
  if ( ( pos == 0 ) && isupper( commandName[0] ) )
  {
    commandName[0] = static_cast<char>( tolower( commandName[0] ) );
  }
  return commandName;
}

std::string determineNoDiscard( bool multiSuccessCodes, bool multiErrorCodes )
{
  return ( multiSuccessCodes ) ? HEADER_MACRO "_NODISCARD "
                               : ( multiErrorCodes ? HEADER_MACRO "_NODISCARD_WHEN_NO_EXCEPTIONS " : "" );
}

std::set<size_t> determineSkippedParams( size_t returnParamIndex, std::map<size_t, size_t> const & vectorParamIndices )
{
  std::set<size_t> skippedParams;

  // the size-parameters of vector parameters are not explicitly used in the enhanced API
  std::for_each(
    vectorParamIndices.begin(), vectorParamIndices.end(), [&skippedParams]( std::pair<size_t, size_t> const & vp ) {
      if ( vp.second != INVALID_INDEX )
      {
        skippedParams.insert( vp.second );
      }
    } );

  // and the return parameter is also skipped
  if ( returnParamIndex != INVALID_INDEX )
  {
    skippedParams.insert( returnParamIndex );
  }
  return skippedParams;
}

std::string findTag( std::set<std::string> const & tags, std::string const & name, std::string const & postfix )
{
  auto tagIt = std::find_if(
    tags.begin(), tags.end(), [&name, &postfix]( std::string const & t ) { return endsWith( name, t + postfix ); } );
  return ( tagIt != tags.end() ) ? *tagIt : "";
}

std::map<std::string, std::string> getAttributes( tinyxml2::XMLElement const * element )
{
  std::map<std::string, std::string> attributes;
  for ( auto attribute = element->FirstAttribute(); attribute; attribute = attribute->Next() )
  {
    assert( attributes.find( attribute->Name() ) == attributes.end() );
    attributes[attribute->Name()] = attribute->Value();
  }
  return attributes;
}

template <typename ElementContainer>
std::vector<tinyxml2::XMLElement const *> getChildElements( ElementContainer const * element )
{
  std::vector<tinyxml2::XMLElement const *> childElements;
  for ( tinyxml2::XMLElement const * childElement = element->FirstChildElement(); childElement;
        childElement                              = childElement->NextSiblingElement() )
  {
    childElements.push_back( childElement );
  }
  return childElements;
}

std::string getEnumPostfix( std::string const & name, std::set<std::string> const & tags, std::string & prefix )
{
  std::string postfix;
  if ( name != STRUCT_PREFIX "Result" )
  {
    // if the enum name contains a tag move it from the prefix to the postfix to generate correct enum value names.
    for ( auto const & tag : tags )
    {
      if ( endsWith( prefix, tag + "_" ) )
      {
        prefix.erase( prefix.length() - tag.length() - 1 );
        postfix = "_" + tag;
        break;
      }
      else if ( endsWith( name, tag ) )
      {
        postfix = "_" + tag;
        break;
      }
    }
  }
  return postfix;
}

std::string getEnumPrefix( int line, std::string const & name, bool bitmask )
{
  std::string prefix;
  if ( name == STRUCT_PREFIX "Result" )
  {
    prefix = RESULT_ENUM_PREFIX "_";
  }
  else if ( bitmask )
  {
    // for a bitmask enum, start with <MACRO_PREFIX>, cut off the trailing "FlagBits", and convert that name to upper case
    // end that with "Bit"
    size_t pos = name.find( "FlagBits" );
    check( pos != std::string::npos, line, "bitmask <" + name + "> does not contain <FlagBits>" );
    prefix = toUpperCase( name.substr( 0, pos ) ) + "_";
  }
  else
  {
    // for a non-bitmask enum, convert the name to upper case
    prefix = toUpperCase( name ) + "_";
  }
  return prefix;
}

std::string extractTag( int line, std::string const & name, std::set<std::string> const & tags )
{
  // extract the tag from the name, which is supposed to look like <MACRO_PREFIX>_<tag>_<other>
  size_t tagStart = name.find( '_' );
  check( tagStart != std::string::npos, line, "name <" + name + "> is missing an underscore '_'" );
  size_t tagEnd = name.find( '_', tagStart + 1 );
  check( tagEnd != std::string::npos, line, "name <" + name + "> is missing an underscore '_'" );
  std::string tag = name.substr( tagStart + 1, tagEnd - tagStart - 1 );
  check( tags.find( tag ) != tags.end(), line, "name <" + name + "> is using an unknown tag <" + tag + ">" );
  return tag;
}

std::pair<std::vector<std::string>, std::string> readModifiers( tinyxml2::XMLNode const * node )
{
  std::vector<std::string> arraySizes;
  std::string              bitCount;
  if ( node && node->ToText() )
  {
    // following the name there might be some array size
    std::string value = node->Value();
    assert( !value.empty() );
    if ( value[0] == '[' )
    {
      std::string::size_type endPos = 0;
      while ( endPos + 1 != value.length() )
      {
        std::string::size_type startPos = value.find( '[', endPos );
        check( startPos != std::string::npos, node->GetLineNum(), "could not find '[' in <" + value + ">" );
        endPos = value.find( ']', startPos );
        check( endPos != std::string::npos, node->GetLineNum(), "could not find ']' in <" + value + ">" );
        check( startPos + 2 <= endPos, node->GetLineNum(), "missing content between '[' and ']' in <" + value + ">" );
        arraySizes.push_back( value.substr( startPos + 1, endPos - startPos - 1 ) );
      }
    }
    else if ( value[0] == ':' )
    {
      bitCount = value.substr( 1 );
    }
    else
    {
      check( ( value[0] == ';' ) || ( value[0] == ')' ), node->GetLineNum(), "unknown modifier <" + value + ">" );
    }
  }
  return std::make_pair( arraySizes, bitCount );
  ;
}

std::string readTypePostfix( tinyxml2::XMLNode const * node )
{
  std::string postfix;
  if ( node && node->ToText() )
  {
    postfix = trimStars( trimEnd( node->Value() ) );
  }
  return postfix;
}

std::string readTypePrefix( tinyxml2::XMLNode const * node )
{
  std::string prefix;
  if ( node && node->ToText() )
  {
    prefix = trim( node->Value() );
  }
  return prefix;
}

std::string replaceWithMap( std::string const & input, std::map<std::string, std::string> replacements )
{
  // This will match ${someVariable} and contain someVariable in match group 1
  std::regex re( R"(\$\{([^\}]+)\})" );
  auto       it  = std::sregex_iterator( input.begin(), input.end(), re );
  auto       end = std::sregex_iterator();

  // No match, just return the original string
  if ( it == end )
  {
    assert( replacements.empty() );
    return input;
  }

#if !defined( NDEBUG )
  std::set<std::string> matchedReplacements;
#endif

  std::string result = "";
  while ( it != end )
  {
    std::smatch match         = *it;
    auto        itReplacement = replacements.find( match[1].str() );
    assert( itReplacement != replacements.end() );
#if !defined( NDEBUG )
    matchedReplacements.insert( match[1].str() );
#endif

    result +=
      match.prefix().str() + ( ( itReplacement != replacements.end() ) ? itReplacement->second : match[0].str() );
    ++it;

    // we've passed the last match. Append the rest of the orignal string
    if ( it == end )
    {
      result += match.suffix().str();
    }
  }
#if !defined( NDEBUG )
  std::set<std::string> missedReplacements;
  for ( auto r : replacements )
  {
    if ( matchedReplacements.find( r.first ) == matchedReplacements.end() )
    {
      missedReplacements.insert( r.first );
    }
  }
  assert( missedReplacements.empty() );
#endif
  return result;
}

std::string startLowerCase( std::string const & input )
{
  return input.empty() ? "" : static_cast<char>( tolower( input[0] ) ) + input.substr( 1 );
}

std::string startUpperCase( std::string const & input )
{
  return input.empty() ? "" : static_cast<char>( toupper( input[0] ) ) + input.substr( 1 );
}

std::string stripPostfix( std::string const & value, std::string const & postfix )
{
  std::string strippedValue = value;
  if ( endsWith( strippedValue, postfix ) )
  {
    strippedValue.erase( strippedValue.length() - postfix.length() );
  }
  return strippedValue;
}

std::string stripPluralS( std::string const & name )
{
  std::string strippedName( name );
  size_t      pos = strippedName.rfind( 's' );
  if ( pos != std::string::npos )
  {
    if ( ( 2 <= pos ) && ( strippedName.substr( pos - 2, 3 ) == "ies" ) )
    {
      strippedName.replace( pos - 2, 3, "y" );
    }
    else
    {
      strippedName.erase( pos, 1 );
    }
  }
  return strippedName;
}

std::string stripPrefix( std::string const & value, std::string const & prefix )
{
  std::string strippedValue = value;
  if ( beginsWith( strippedValue, prefix ) )
  {
    strippedValue.erase( 0, prefix.length() );
  }
  return strippedValue;
}

std::string toCamelCase( std::string const & value )
{
  assert( !value.empty() && ( isupper( value[0] ) || isdigit( value[0] ) ) );
  std::string result;
  result.reserve( value.size() );
  bool keepUpper = true;
  for ( auto c : value )
  {
    if ( c == '_' )
    {
      keepUpper = true;
    }
    else if ( isdigit( c ) )
    {
      keepUpper = true;
      result.push_back( c );
    }
    else if ( keepUpper )
    {
      result.push_back( c );
      keepUpper = false;
    }
    else
    {
      result.push_back( static_cast<char>( tolower( c ) ) );
    }
  }
  return result;
}

std::string toString( std::vector<std::string> const & strings )
{
  std::string str;
  if ( !strings.empty() )
  {
    str = strings[0];
    for ( size_t i = 1; i < strings.size(); i++ )
    {
      str += ", " + strings[i];
    }
  }
  return str;
}

std::string toUpperCase( std::string const & name )
{
  std::string convertedName;
  convertedName.reserve( name.size() );

  bool lowerOrDigit = false;
  for ( auto c : name )
  {
    if ( islower( c ) || isdigit( c ) )
    {
      lowerOrDigit = true;
    }
    else if ( lowerOrDigit )
    {
      convertedName.push_back( '_' );
      lowerOrDigit = false;
    }
    convertedName.push_back( static_cast<char>( toupper( c ) ) );
  }

  return convertedName;
}

std::vector<std::string> tokenize( std::string const & tokenString, std::string const & separator )
{
  std::vector<std::string> tokens;
  size_t                   start = 0, end;
  do
  {
    end = tokenString.find( separator, start );
    if ( start != end )
    {
      tokens.push_back( trim( tokenString.substr( start, end - start ) ) );
    }
    start = end + separator.length();
  } while ( end != std::string::npos );
  return tokens;
}

std::string trim( std::string const & input )
{
  std::string result = input;
  result.erase( result.begin(),
                std::find_if( result.begin(), result.end(), []( char c ) { return !std::isspace( c ); } ) );
  result.erase( std::find_if( result.rbegin(), result.rend(), []( char c ) { return !std::isspace( c ); } ).base(),
                result.end() );
  return result;
}

std::string trimEnd( std::string const & input )
{
  std::string result = input;
  result.erase( std::find_if( result.rbegin(), result.rend(), []( char c ) { return !std::isspace( c ); } ).base(),
                result.end() );
  return result;
}

std::string trimStars( std::string const & input )
{
  std::string result = input;
  size_t      pos    = result.find( '*' );
  while ( pos != std::string::npos )
  {
    if ( ( 0 < pos ) && ( result[pos - 1] != ' ' ) && ( result[pos - 1] != '*' ) )
    {
      result.insert( pos, 1, ' ' );
      ++pos;
    }
    else if ( ( pos < result.length() - 1 ) && ( result[pos + 1] != ' ' ) && ( result[pos + 1] != '*' ) )
    {
      result.insert( pos + 1, 1, ' ' );
    }
    pos = result.find( '*', pos + 1 );
  }
  return result;
}

void warn( bool condition, int line, std::string const & message )
{
  if ( !condition )
  {
    std::cerr << "Spec warning on line " << std::to_string( line ) << ": " << message << "!" << std::endl;
  }
}

VulkanHppGenerator::VulkanHppGenerator( tinyxml2::XMLDocument const & document )
{
  m_handles.insert( std::make_pair(
    "", HandleData( {}, "", 0 ) ) );  // insert the default "handle" without class (for createInstance, and such)

  int                                       line     = document.GetLineNum();
  std::vector<tinyxml2::XMLElement const *> elements = getChildElements( &document );
  checkElements( line, elements, { { "registry", true } } );
  check( elements.size() == 1,
         line,
         "encountered " + std::to_string( elements.size() ) + " elements named <registry> but only one is allowed" );
  readRegistry( elements[0] );
  checkCorrectness();
}

void VulkanHppGenerator::appendArgumentPlainType( std::string & str, ParamData const & paramData ) const
{
  // this parameter is just a plain type
  if ( !paramData.type.postfix.empty() )
  {
    assert( paramData.type.postfix.back() == '*' );
    // it's a pointer
    std::string parameterName = startLowerCase( stripPrefix( paramData.name, "p" ) );
    // it's a non-const pointer, and char is the only type that occurs -> use the address of the parameter
    assert( paramData.type.type.find( "char" ) == std::string::npos );
    str += "&" + parameterName;
  }
  else
  {
    // it's a plain parameter -> just use its name
    str += paramData.name;
  }
}

void VulkanHppGenerator::appendArguments( std::string &                    str,
                                          CommandData const &              commandData,
                                          size_t                           returnParamIndex,
                                          size_t                           templateParamIndex,
                                          std::map<size_t, size_t> const & vectorParamIndices,
                                          bool                             twoStep,
                                          bool                             firstCall,
                                          size_t                           from,
                                          size_t                           to ) const
{
  assert( from <= to );

  bool encounteredArgument = false;
  for ( size_t i = from; i < to; i++ )
  {
    if ( encounteredArgument )
    {
      str += ", ";
    }

    auto it = vectorParamIndices.find( i );
    if ( it != vectorParamIndices.end() )
    {
      appendArgumentVector(
        str, it->first, commandData.params[it->first], returnParamIndex, templateParamIndex, twoStep, firstCall );
    }
    else
    {
      it = find_if( vectorParamIndices.begin(), vectorParamIndices.end(), [i]( std::pair<size_t, size_t> const & vpi ) {
        return vpi.second == i;
      } );
      if ( it != vectorParamIndices.end() )
      {
        appendArgumentCount( str, it->first, commandData.params[it->first].name, templateParamIndex );
      }
      else if ( beginsWith( commandData.params[i].type.type, STRUCT_PREFIX ) )
      {
        str += "static_cast<" + commandData.params[i].type.type + ">( " + commandData.params[i].name + " )";
      }
      else
      {
        appendArgumentPlainType( str, commandData.params[i] );
      }
    }
    encounteredArgument = true;
  }
}

void VulkanHppGenerator::appendArgumentVector( std::string &     str,
                                               size_t            paramIndex,
                                               ParamData const & paramData,
                                               size_t            returnParamIndex,
                                               size_t            templateParamIndex,
                                               bool              twoStep,
                                               bool              firstCall ) const
{
  // this parameter is a vector parameter
  assert( paramData.type.postfix.back() == '*' );
  if ( ( returnParamIndex == paramIndex ) && twoStep && firstCall )
  {
    // this parameter is the return parameter, and it's the first call of a two-step algorithm -> just just nullptr
    str += "nullptr";
  }
  else
  {
    std::string parameterName = startLowerCase( stripPrefix( paramData.name, "p" ) );
    if ( beginsWith( paramData.type.type, STRUCT_PREFIX ) || ( paramIndex == templateParamIndex ) )
    {
      // CHECK for !commandData.params[it->first].optional

      // this parameter is a vulkan type or a templated type -> need to reinterpret cast
      appendReinterpretCast( str, paramData.type.prefix.find( "const" ) == 0, paramData.type.type );
      str += "( " + parameterName + ".data() )";
    }
    else
    {
      // this parameter is just a vetor -> get the pointer to its data
      str += parameterName + ".data()";
    }
  }
}

void VulkanHppGenerator::appendBaseTypes( std::string & str ) const
{
  assert( !m_baseTypes.empty() );
  for ( auto const & baseType : m_baseTypes )
  {
    if ( ( baseType.first != "VkFlags" ) &&
         ( baseType.first !=
          "VkFlags64" ) )  // filter out <STRUCT_PREFIX>Flags and <STRUCT_PREFIX>Flags64, as they are mapped to our own Flags class
    {
      str += "  using " + stripPrefix( baseType.first, STRUCT_PREFIX ) + " = " + baseType.second.type + ";\n";
    }
  }
}

void VulkanHppGenerator::appendBitmasks( std::string & str ) const
{
  for ( auto const & bitmask : m_bitmasks )
  {
    auto bitmaskBits = m_enums.find( bitmask.second.requirements );
    bool hasBits     = ( bitmaskBits != m_enums.end() );
    check( bitmask.second.requirements.empty() || hasBits,
           bitmask.second.xmlLine,
           "bitmask <" + bitmask.first + "> references the undefined requires <" + bitmask.second.requirements + ">" );

    std::string strippedBitmaskName = stripPrefix( bitmask.first, STRUCT_PREFIX );
    std::string strippedEnumName    = hasBits ? stripPrefix( bitmaskBits->first, STRUCT_PREFIX ) : "";

    std::string enter, leave;
    std::tie( enter, leave ) = generateProtection( bitmask.first, !bitmask.second.alias.empty() );

    str += "\n" + enter;
    appendBitmask( str,
                   strippedBitmaskName,
                   bitmask.second.type,
                   bitmask.second.alias,
                   strippedEnumName,
                   hasBits ? bitmaskBits->second.values : std::vector<EnumValueData>() );
    appendBitmaskToStringFunction(
      str, strippedBitmaskName, strippedEnumName, hasBits ? bitmaskBits->second.values : std::vector<EnumValueData>() );
    str += leave;
  }
}

void VulkanHppGenerator::appendBitmask( std::string &                      str,
                                        std::string const &                bitmaskName,
                                        std::string const &                bitmaskType,
                                        std::string const &                bitmaskAlias,
                                        std::string const &                enumName,
                                        std::vector<EnumValueData> const & enumValues ) const
{
  // each Flags class is using the class 'Flags' with the corresponding FlagBits enum as the template parameter
  // if there's no enum for the FlagBits, introduce an artificial empty one
  std::string emptyEnumName;
  if ( enumName.empty() )
  {
    emptyEnumName = bitmaskName;
    size_t pos    = emptyEnumName.rfind( "Flags" );
    assert( pos != std::string::npos );
    emptyEnumName.replace( pos, 5, "FlagBits" );

    // if this emptyEnumName is not in the list of enums, list it here
    if ( m_enums.find( STRUCT_PREFIX + emptyEnumName ) == m_enums.end() )
    {
      const std::string templateString = R"x(  enum class ${enumName} : ${bitmaskType}
  {};

  )x" HEADER_MACRO R"x(_INLINE std::string to_string( ${enumName} )
  {
    return "(void)";
  }
)x";

      str += replaceWithMap( templateString, { { "enumName", emptyEnumName }, { "bitmaskType", bitmaskType } } );
    }
  }
  std::string name = ( enumName.empty() ? emptyEnumName : enumName );
  str +=
    "\n"
    "  using " +
    bitmaskName + " = Flags<" + name + ">;\n";

  if ( !enumValues.empty() )
  {
    std::string allFlags;
    for ( auto const & value : enumValues )
    {
      if ( !allFlags.empty() )
      {
        allFlags += " | ";
      }
      allFlags += bitmaskType + "(" + enumName + "::" + value.vkValue + ")";
    }

    static const std::string bitmaskOperatorsTemplate = R"(
  template <> struct FlagTraits<${enumName}>
  {
    enum : ${bitmaskType}
    {
      allFlags = ${allFlags}
    };
  };

  )" HEADER_MACRO R"(_INLINE )" HEADER_MACRO R"(_CONSTEXPR ${bitmaskName} operator|( ${enumName} bit0, ${enumName} bit1 ) )" HEADER_MACRO R"(_NOEXCEPT
  {
    return ${bitmaskName}( bit0 ) | bit1;
  }

  )" HEADER_MACRO R"(_INLINE )" HEADER_MACRO R"(_CONSTEXPR ${bitmaskName} operator&( ${enumName} bit0, ${enumName} bit1 ) )" HEADER_MACRO R"(_NOEXCEPT
  {
    return ${bitmaskName}( bit0 ) & bit1;
  }

  )" HEADER_MACRO R"(_INLINE )" HEADER_MACRO R"(_CONSTEXPR ${bitmaskName} operator^( ${enumName} bit0, ${enumName} bit1 ) )" HEADER_MACRO R"(_NOEXCEPT
  {
    return ${bitmaskName}( bit0 ) ^ bit1;
  }

  )" HEADER_MACRO R"(_INLINE )" HEADER_MACRO R"(_CONSTEXPR ${bitmaskName} operator~( ${enumName} bits ) )" HEADER_MACRO R"(_NOEXCEPT
  {
    return ~( ${bitmaskName}( bits ) );
  }
)";

    str += replaceWithMap( bitmaskOperatorsTemplate,
                           { { "bitmaskName", bitmaskName },
                             { "bitmaskType", bitmaskType },
                             { "enumName", enumName },
                             { "allFlags", allFlags } } );
  }

  if ( !bitmaskAlias.empty() )
  {
    str +=
      "\n"
      "  using " +
      stripPrefix( bitmaskAlias, STRUCT_PREFIX ) + " = " + bitmaskName + ";\n";
  }
}

void VulkanHppGenerator::appendBitmaskToStringFunction( std::string &                      str,
                                                        std::string const &                bitmaskName,
                                                        std::string const &                enumName,
                                                        std::vector<EnumValueData> const & enumValues ) const
{
  str +=
    "\n"
    "  " HEADER_MACRO "_INLINE std::string to_string( " +
    bitmaskName + ( enumValues.empty() ? " " : " value " ) +
    " )\n"
    "  {\n";

  if ( enumValues.empty() )
  {
    str += "\n    return \"{}\";\n";
  }
  else
  {
    // 'or' together all the bits in the value
    str +=
      "\n"
      "    if ( !value ) return \"{}\";\n"
      "    std::string result;\n";
    for ( auto const & evd : enumValues )
    {
      if ( evd.singleBit )
      {
        str +=
          "\n"
          "    if ( value & " +
          enumName + "::" + evd.vkValue + " ) result += \"" + evd.vkValue.substr( 1 ) + " | \";";
      }
    }
    str +=
      "\n"
      "    return \"{ \" + result.substr(0, result.size() - 3) + \" }\";\n";
  }

  str += "  }\n";
}

void VulkanHppGenerator::appendCall( std::string &                    str,
                                     std::string const &              name,
                                     CommandData const &              commandData,
                                     size_t                           returnParamIndex,
                                     size_t                           templateParamIndex,
                                     std::map<size_t, size_t> const & vectorParamIndices,
                                     bool                             twoStep,
                                     bool                             firstCall ) const
{
  // the original function call
#if NEEDS_DISPATCH
  str += "d." + name + "( ";
#else
    str += name + "( ";
#endif

  if ( !commandData.handle.empty() )
  {
    auto handleIt = m_handles.find( commandData.handle );
    assert( handleIt != m_handles.end() );

    // if it's member of a class -> the first argument is the member variable, starting with "m_"
    assert( handleIt->first == commandData.params[0].type.type );
    str += "m_" + startLowerCase( stripPrefix( handleIt->first, STRUCT_PREFIX ) );
    if ( 1 < commandData.params.size() )
    {
      str += ", ";
    }
  }

  appendArguments( str,
                   commandData,
                   returnParamIndex,
                   templateParamIndex,
                   vectorParamIndices,
                   twoStep,
                   firstCall,
                   commandData.handle.empty() ? 0 : 1,
                   commandData.params.size() );
  str += " )";
}

void VulkanHppGenerator::appendCommand( std::string &       str,
                                        std::string const & name,
                                        CommandData const & commandData,
                                        bool                definition ) const
{
  bool                     appendedFunction            = false;
  std::map<size_t, size_t> vectorParamIndices          = determineVectorParamIndicesNew( commandData.params );
  std::vector<size_t>      nonConstPointerParamIndices = determineNonConstPointerParamIndices( commandData.params );
  switch ( nonConstPointerParamIndices.size() )
  {
    case 0:
      // no return parameter
      {
        std::vector<size_t> constPointerParamIndices = determineConstPointerParamIndices( commandData.params );
        if ( vectorParamIndices.empty() && std::find_if( constPointerParamIndices.begin(),
                                                         constPointerParamIndices.end(),
                                                         [&commandData]( size_t idx ) {
                                                           return commandData.params[idx].type.type != "void";
                                                         } ) == constPointerParamIndices.end() )
        {
          // no vector paramter and no non-void const-pointer
          if ( commandData.returnType == STRUCT_PREFIX "Result" )
          {
            // function returning a result but no fancy input have either standard or enhanced call
            appendCommandStandardOrEnhanced( str, name, commandData, definition );
            appendedFunction = true;
          }
          else
          {
            // void functions and functions returning some value with no fancy input have just standard call
            appendCommandStandard( str, name, commandData, definition );
            appendedFunction = true;
          }
        }
        else
        {
          // functions with some fancy input have both, standard and enhanced call
          appendCommandStandardAndEnhanced(
            str, name, commandData, definition, vectorParamIndices, nonConstPointerParamIndices );
          appendedFunction = true;
        }
      }
      break;
    case 1:
      // one return parameter
      if ( isHandleType( commandData.params[nonConstPointerParamIndices[0]].type.type ) )
      {
        // get handle(s)
        auto returnVectorParamIt = vectorParamIndices.find( nonConstPointerParamIndices[0] );
        if ( returnVectorParamIt == vectorParamIndices.end() )
        {
          // the return parameter is not a vector -> get just one handle
          if ( commandData.returnType == STRUCT_PREFIX "Result" )
          {
            // provide standard, enhanced, and unique call
            appendCommandUnique( str, name, commandData, nonConstPointerParamIndices[0], definition );
            appendedFunction = true;
          }
          else if ( ( commandData.returnType == "void" ) && beginsWith( name, COMMAND_PREFIX "Get" ) )
          {
            // it's a handle type, but without construction and destruction function; it's just get
            appendCommandStandardAndEnhanced(
              str, name, commandData, definition, vectorParamIndices, nonConstPointerParamIndices );
            appendedFunction = true;
          }
        }
        else
        {
          // get a vector of handles
          if ( ( commandData.params[returnVectorParamIt->second].type.isValue() ) )
          {
            if ( ( vectorParamIndices.size() == 2 ) &&
                 ( vectorParamIndices.begin()->second == std::next( vectorParamIndices.begin() )->second ) )
            {
              // provide standard, enhanced, vector, singular, and unique (and the combinations!) calls
              appendCommandVectorSingularUnique(
                str, name, commandData, vectorParamIndices, nonConstPointerParamIndices[0], definition );
              appendedFunction = true;
            }
          }
          else if ( ( ( isLenByStructMember( commandData.params[returnVectorParamIt->first].len,
                                             commandData.params[returnVectorParamIt->second] ) ) ) &&
                    ( vectorParamIndices.size() == 1 ) )
          {
            // provide standard, enhanced, vector, and unique (and the combinations!) calls
            appendCommandVectorUnique(
              str, name, commandData, vectorParamIndices, nonConstPointerParamIndices[0], definition );
            appendedFunction = true;
          }
        }
      }
      else if ( isStructureChainAnchor( commandData.params[nonConstPointerParamIndices[0]].type.type ) )
      {
        auto returnVectorParamIt = vectorParamIndices.find( nonConstPointerParamIndices[0] );
        if ( returnVectorParamIt == vectorParamIndices.end() )
        {
          // provide standard, enhanced, and chained call
          appendCommandChained(
            str, name, commandData, definition, vectorParamIndices, nonConstPointerParamIndices[0] );
          appendedFunction = true;
        }
      }
      else
      {
        auto returnVectorParamIt = vectorParamIndices.find( nonConstPointerParamIndices[0] );
        if ( returnVectorParamIt == vectorParamIndices.end() )
        {
          if ( ( commandData.returnType == STRUCT_PREFIX "Result" ) || ( commandData.returnType == "void" ) )
          {
            appendCommandStandardAndEnhanced(
              str, name, commandData, definition, vectorParamIndices, nonConstPointerParamIndices );
            appendedFunction = true;
          }
        }
        else if ( ( commandData.params[returnVectorParamIt->first].type.type == "void" ) &&
                  ( commandData.params[returnVectorParamIt->second].type.isValue() ) )
        {
          // provide standard, enhanced, and singular calls
          appendCommandSingular(
            str, name, commandData, definition, vectorParamIndices, nonConstPointerParamIndices[0] );
          appendedFunction = true;
        }
      }
      break;
    case 2:
      // two return parameters
      if ( !isHandleType( commandData.params[nonConstPointerParamIndices[0]].type.type ) &&
           !isStructureChainAnchor( commandData.params[nonConstPointerParamIndices[0]].type.type ) )
      {
        if ( isStructureChainAnchor( commandData.params[nonConstPointerParamIndices[1]].type.type ) )
        {
          if ( ( commandData.returnType == STRUCT_PREFIX "Result" ) || ( commandData.returnType == "void" ) )
          {
            appendCommandVectorChained(
              str, name, commandData, definition, vectorParamIndices, nonConstPointerParamIndices );
            appendedFunction = true;
          }
        }
        else
        {
          // non of the return parameters is a StructureChain
          // Note: if the vector returned holds handles, the function does not create them, but just gets them
          switch ( vectorParamIndices.size() )
          {
            case 1:
            {
              // two returns but just one vector
              auto vectorParamIndexIt = vectorParamIndices.begin();
              if ( ( vectorParamIndexIt->second == nonConstPointerParamIndices[0] ) &&
                   ( vectorParamIndexIt->first == nonConstPointerParamIndices[1] ) )
              {
                // the size is a return value as well -> enumerate the values
                // and the vector data is not of type void
                if ( ( commandData.returnType == STRUCT_PREFIX "Result" ) || ( commandData.returnType == "void" ) )
                {
                  // provide standard, enhanced, and vector calls
                  appendCommandVector(
                    str, name, commandData, definition, *vectorParamIndexIt, nonConstPointerParamIndices );
                  appendedFunction = true;
                }
              }
            }
            break;
            case 2:
            {
              // two returns and two vectors! But one input vector, one output vector of the same size, and one output
              // value
              if ( ( vectorParamIndices.find( nonConstPointerParamIndices[0] ) != vectorParamIndices.end() ) &&
                   ( vectorParamIndices.find( nonConstPointerParamIndices[1] ) == vectorParamIndices.end() ) &&
                   ( commandData.returnType == STRUCT_PREFIX "Result" ) )
              {
                // provide standard, enhanced deprecated, enhanced, and enhanced with allocator calls
                appendCommandStandardEnhancedDeprecatedAllocator(
                  str, name, commandData, definition, vectorParamIndices, nonConstPointerParamIndices );
                appendedFunction = true;
              }
            }
            break;
          }
        }
      }
      break;
    case 3:
      // three return parameters
      if ( ( vectorParamIndices.size() == 2 ) &&
           ( vectorParamIndices.begin()->second == nonConstPointerParamIndices[0] ) &&
           ( vectorParamIndices.begin()->first == nonConstPointerParamIndices[1] ) &&
           ( std::next( vectorParamIndices.begin() )->first == nonConstPointerParamIndices[2] ) )
      {
        // two vector parameters
        auto                           firstVectorParam  = vectorParamIndices.begin();
        auto                           secondVectorParam = std::next( firstVectorParam );
        std::vector<ParamData> const & params            = commandData.params;
        if ( ( firstVectorParam->second != INVALID_INDEX ) &&
             ( firstVectorParam->second == secondVectorParam->second ) )
        {
          // the two vectors use the very same size parameter
          if ( params[firstVectorParam->first].type.isNonConstPointer() &&
               params[secondVectorParam->first].type.isNonConstPointer() &&
               params[firstVectorParam->second].type.isNonConstPointer() )
          {
            // both vectors, as well as the size parameter are non-const pointer that is output parameters
            // provide standard, enhanced, vector and deprecated calls!
            appendCommandVectorDeprecated(
              str, name, commandData, vectorParamIndices, nonConstPointerParamIndices, definition );
            appendedFunction = true;
          }
        }
      }
      break;
    default: break;
  }

  if ( appendedFunction )
  {
    if ( !commandData.aliasData.empty() )
    {
      CommandData aliasCommandData = commandData;
      aliasCommandData.aliasData.clear();
      for ( auto const & ad : commandData.aliasData )
      {
        aliasCommandData.extensions = ad.second.extensions;
        aliasCommandData.feature    = ad.second.feature;
        aliasCommandData.xmlLine    = ad.second.xmlLine;
        appendCommand( str, ad.first, aliasCommandData, definition );
      }
    }
    return;
  }

  throw std::runtime_error( "Never encountered a function like " + name + " !" );
}

void VulkanHppGenerator::appendCommandChained( std::string &                    str,
                                               std::string const &              name,
                                               CommandData const &              commandData,
                                               bool                             definition,
                                               std::map<size_t, size_t> const & vectorParamIndices,
                                               size_t                           nonConstPointerIndex ) const
{
  assert( ( commandData.returnType == STRUCT_PREFIX "Result" ) || ( commandData.returnType == "void" ) );

  std::string const functionTemplate = R"(
${enter}${commandStandard}${newlineOnDefinition}
#ifndef )" HEADER_MACRO R"(_DISABLE_ENHANCED_MODE
${commandEnhanced}${newlineOnDefinition}
${commandEnhancedChained}
#endif /*)" HEADER_MACRO R"(_DISABLE_ENHANCED_MODE*/
${leave})";

  std::string enter, leave;
  std::tie( enter, leave ) = generateProtection( commandData.feature, commandData.extensions );

  str += replaceWithMap(
    functionTemplate,
    std::map<std::string, std::string>(
      { { "commandEnhanced",
          ( commandData.returnType == "void" )
            ? constructCommandVoidGetValue( name, commandData, definition, vectorParamIndices, nonConstPointerIndex )
            : constructCommandResultGetValue( name, commandData, definition, nonConstPointerIndex ) },
        { "commandEnhancedChained",
          ( commandData.returnType == "void" )
            ? constructCommandVoidGetChain( name, commandData, definition, nonConstPointerIndex )
            : constructCommandResultGetChain( name, commandData, definition, nonConstPointerIndex ) },
        { "commandStandard", constructCommandStandard( name, commandData, definition ) },
        { "enter", enter },
        { "leave", leave },
        { "newlineOnDefinition", definition ? "\n" : "" } } ) );
}

void VulkanHppGenerator::appendCommandSingular( std::string &                    str,
                                                std::string const &              name,
                                                CommandData const &              commandData,
                                                bool                             definition,
                                                std::map<size_t, size_t> const & vectorParamIndices,
                                                size_t                           returnParamIndex ) const
{
  assert( commandData.returnType == STRUCT_PREFIX "Result" );

  std::string const functionTemplate = R"(
${enter}${commandStandard}${newlineOnDefinition}
#ifndef )" HEADER_MACRO R"(_DISABLE_ENHANCED_MODE
${commandEnhancedDeprecated}${newlineOnDefinition}
${commandEnhanced}${newlineOnDefinition}
${commandEnhancedSingular}
#endif /*)" HEADER_MACRO R"(_DISABLE_ENHANCED_MODE*/
${leave})";

  std::string enter, leave;
  std::tie( enter, leave ) = generateProtection( commandData.feature, commandData.extensions );

  str += replaceWithMap(
    functionTemplate,
    std::map<std::string, std::string>(
      { { "commandEnhanced",
          constructCommandResultGetVector( name, commandData, definition, vectorParamIndices, returnParamIndex ) },
        { "commandEnhancedDeprecated",
          constructCommandResultGetVectorDeprecated(
            name, commandData, definition, vectorParamIndices, returnParamIndex ) },
        { "commandEnhancedSingular",
          constructCommandResultGetVectorSingular(
            name, commandData, definition, vectorParamIndices, returnParamIndex ) },
        { "commandStandard", constructCommandStandard( name, commandData, definition ) },
        { "enter", enter },
        { "leave", leave },
        { "newlineOnDefinition", definition ? "\n" : "" } } ) );
}

void VulkanHppGenerator::appendCommandStandard( std::string &       str,
                                                std::string const & name,
                                                CommandData const & commandData,
                                                bool                definition ) const
{
  const std::string functionTemplate = R"(
${enter}${commandStandard}
${leave})";

  std::string enter, leave;
  std::tie( enter, leave ) = generateProtection( commandData.feature, commandData.extensions );

  str += replaceWithMap( functionTemplate,
                         std::map<std::string, std::string>(
                           { { "commandStandard", constructCommandStandard( name, commandData, definition ) },
                             { "enter", enter },
                             { "leave", leave } } ) );
}

void VulkanHppGenerator::appendCommandStandardAndEnhanced(
  std::string &                    str,
  std::string const &              name,
  CommandData const &              commandData,
  bool                             definition,
  std::map<size_t, size_t> const & vectorParamIndices,
  std::vector<size_t> const &      nonConstPointerParamIndices ) const
{
  const std::string functionTemplate = R"(
${enter}${commandStandard}${newlineOnDefinition}
#ifndef )" HEADER_MACRO R"(_DISABLE_ENHANCED_MODE
${commandEnhanced}
#endif /*)" HEADER_MACRO R"(_DISABLE_ENHANCED_MODE*/
${leave})";

  std::string enter, leave;
  std::tie( enter, leave ) = generateProtection( commandData.feature, commandData.extensions );

  std::string commandEnhanced;
  switch ( nonConstPointerParamIndices.size() )
  {
    case 0:
      if ( commandData.returnType == "void" )
      {
        commandEnhanced = constructCommandVoid( name, commandData, definition, vectorParamIndices );
      }
      else if ( commandData.returnType == STRUCT_PREFIX "Result" )
      {
        switch ( vectorParamIndices.size() )
        {
          case 0:
          case 1: commandEnhanced = constructCommandResult( name, commandData, definition, vectorParamIndices ); break;
          case 2:
            if ( ( vectorParamIndices.begin()->second != INVALID_INDEX ) &&
                 ( vectorParamIndices.begin()->second == std::next( vectorParamIndices.begin() )->second ) &&
                 ( commandData.params[vectorParamIndices.begin()->second].type.isValue() ) )
            {
              commandEnhanced =
                constructCommandResultGetTwoVectors( name, commandData, definition, vectorParamIndices );
            }
            break;
        }
      }
      else if ( vectorParamIndices.empty() )
      {
        commandEnhanced = constructCommandType( name, commandData, definition );
      }
      break;
    case 1:
      commandEnhanced =
        ( commandData.returnType == "void" )
          ? constructCommandVoidGetValue(
              name, commandData, definition, vectorParamIndices, nonConstPointerParamIndices[0] )
          : constructCommandResultGetValue( name, commandData, definition, nonConstPointerParamIndices[0] );
      break;
  }

  if ( commandEnhanced.empty() )
  {
    throw std::runtime_error( "Never encountered a function like " + name + " !" );
  }

  str += replaceWithMap( functionTemplate,
                         std::map<std::string, std::string>(
                           { { "commandEnhanced", commandEnhanced },
                             { "commandStandard", constructCommandStandard( name, commandData, definition ) },
                             { "enter", enter },
                             { "leave", leave },
                             { "newlineOnDefinition", definition ? "\n" : "" } } ) );
}

void VulkanHppGenerator::appendCommandStandardEnhancedDeprecatedAllocator(
  std::string &                    str,
  std::string const &              name,
  CommandData const &              commandData,
  bool                             definition,
  std::map<size_t, size_t> const & vectorParamIndices,
  std::vector<size_t> const &      nonConstPointerParamIndices ) const
{
  assert( ( vectorParamIndices.size() == 2 ) && ( nonConstPointerParamIndices.size() == 2 ) );
  assert( vectorParamIndices.find( nonConstPointerParamIndices[0] ) != vectorParamIndices.end() );
  assert( vectorParamIndices.find( nonConstPointerParamIndices[1] ) == vectorParamIndices.end() );
  assert( commandData.returnType == STRUCT_PREFIX "Result" );

  const std::string functionTemplate = R"(
${enter}${commandStandard}${newlineOnDefinition}
#ifndef )" HEADER_MACRO R"(_DISABLE_ENHANCED_MODE
${commandEnhancedDeprecated}${newlineOnDefinition}
${commandEnhanced}${newlineOnDefinition}
${commandEnhancedWithAllocator}
#endif /*)" HEADER_MACRO R"(_DISABLE_ENHANCED_MODE*/
${leave})";

  std::string enter, leave;
  std::tie( enter, leave ) = generateProtection( commandData.feature, commandData.extensions );

  str +=
    replaceWithMap( functionTemplate,
                    std::map<std::string, std::string>(
                      { { "commandEnhanced",
                          constructCommandResultGetVectorAndValue(
                            name, commandData, definition, vectorParamIndices, nonConstPointerParamIndices, false ) },
                        { "commandEnhancedDeprecated",
                          constructCommandResultGetValueDeprecated(
                            name, commandData, definition, vectorParamIndices, nonConstPointerParamIndices[1] ) },
                        { "commandEnhancedWithAllocator",
                          constructCommandResultGetVectorAndValue(
                            name, commandData, definition, vectorParamIndices, nonConstPointerParamIndices, true ) },
                        { "commandStandard", constructCommandStandard( name, commandData, definition ) },
                        { "enter", enter },
                        { "leave", leave },
                        { "newlineOnDefinition", definition ? "\n" : "" } } ) );
}

void VulkanHppGenerator::appendCommandStandardOrEnhanced( std::string &       str,
                                                          std::string const & name,
                                                          CommandData const & commandData,
                                                          bool                definition ) const
{
  assert( commandData.returnType == STRUCT_PREFIX "Result" );

  const std::string functionTemplate = R"(
${enter}#ifdef )" HEADER_MACRO R"(_DISABLE_ENHANCED_MODE
${commandStandard}
#else
${commandEnhanced}
#endif /*)" HEADER_MACRO R"(_DISABLE_ENHANCED_MODE*/
${leave}
)";

  std::string enter, leave;
  std::tie( enter, leave ) = generateProtection( commandData.feature, commandData.extensions );

  str += replaceWithMap( functionTemplate,
                         std::map<std::string, std::string>(
                           { { "commandEnhanced", constructCommandResult( name, commandData, definition, {} ) },
                             { "commandStandard", constructCommandStandard( name, commandData, definition ) },
                             { "enter", enter },
                             { "leave", leave } } ) );
}

void VulkanHppGenerator::appendCommandUnique( std::string &       str,
                                              std::string const & name,
                                              CommandData const & commandData,
                                              size_t              nonConstPointerIndex,
                                              bool                definition ) const
{
  std::string const functionTemplate = R"(
${enter}${commandStandard}${newlineOnDefinition}
#ifndef )" HEADER_MACRO R"(_DISABLE_ENHANCED_MODE
${commandEnhanced}${newlineOnDefinition}
#  ifndef )" HEADER_MACRO R"(_NO_SMART_HANDLE
${commandEnhancedUnique}
#  endif /*)" HEADER_MACRO R"(_NO_SMART_HANDLE*/
#endif /*)" HEADER_MACRO R"(_DISABLE_ENHANCED_MODE*/
${leave})";

  std::string enter, leave;
  std::tie( enter, leave ) = generateProtection( commandData.feature, commandData.extensions );

  str += replaceWithMap(
    functionTemplate,
    std::map<std::string, std::string>(
      { { "commandEnhanced", constructCommandResultGetValue( name, commandData, definition, nonConstPointerIndex ) },
        { "commandEnhancedUnique",
          constructCommandResultGetHandleUnique( name, commandData, definition, nonConstPointerIndex ) },
        { "commandStandard", constructCommandStandard( name, commandData, definition ) },
        { "enter", enter },
        { "leave", leave },
        { "newlineOnDefinition", definition ? "\n" : "" } } ) );
}

void VulkanHppGenerator::appendCommandVector( std::string &                     str,
                                              std::string const &               name,
                                              CommandData const &               commandData,
                                              bool                              definition,
                                              std::pair<size_t, size_t> const & vectorParamIndex,
                                              std::vector<size_t> const &       returnParamIndices ) const
{
  assert( ( commandData.returnType == STRUCT_PREFIX "Result" ) || ( commandData.returnType == "void" ) );

  std::string enter, leave;
  std::tie( enter, leave ) = generateProtection( commandData.feature, commandData.extensions );

  const std::string functionTemplate = R"(
${enter}${commandStandard}${newlineOnDefinition}
#ifndef )" HEADER_MACRO R"(_DISABLE_ENHANCED_MODE
${commandEnhanced}${newlineOnDefinition}
${commandEnhancedWithAllocators}
#endif /*)" HEADER_MACRO R"(_DISABLE_ENHANCED_MODE*/
${leave})";

  str +=
    replaceWithMap( functionTemplate,
                    std::map<std::string, std::string>(
                      { { "commandEnhanced",
                          ( commandData.returnType == STRUCT_PREFIX "Result" )
                            ? constructCommandResultEnumerate( name, commandData, definition, vectorParamIndex, false )
                            : constructCommandVoidEnumerate(
                                name, commandData, definition, vectorParamIndex, returnParamIndices, false ) },
                        { "commandEnhancedWithAllocators",
                          ( commandData.returnType == STRUCT_PREFIX "Result" )
                            ? constructCommandResultEnumerate( name, commandData, definition, vectorParamIndex, true )
                            : constructCommandVoidEnumerate(
                                name, commandData, definition, vectorParamIndex, returnParamIndices, true ) },
                        { "commandStandard", constructCommandStandard( name, commandData, definition ) },
                        { "enter", enter },
                        { "leave", leave },
                        { "newlineOnDefinition", definition ? "\n" : "" } } ) );
}

void VulkanHppGenerator::appendCommandVectorChained( std::string &                    str,
                                                     std::string const &              name,
                                                     CommandData const &              commandData,
                                                     bool                             definition,
                                                     std::map<size_t, size_t> const & vectorParamIndices,
                                                     std::vector<size_t> const &      returnParamIndices ) const
{
  assert( ( commandData.returnType == STRUCT_PREFIX "Result" ) || ( commandData.returnType == "void" ) );
  assert( vectorParamIndices.size() == 1 );

  std::string const functionTemplate = R"(
${enter}${commandStandard}${newlineOnDefinition}
#ifndef )" HEADER_MACRO R"(_DISABLE_ENHANCED_MODE
${commandEnhanced}${newlineOnDefinition}
${commandEnhancedWithAllocator}${newlineOnDefinition}
${commandEnhancedChained}${newlineOnDefinition}
${commandEnhancedChainedWithAllocator}
#endif /*)" HEADER_MACRO R"(_DISABLE_ENHANCED_MODE*/
${leave})";

  std::string enter, leave;
  std::tie( enter, leave ) = generateProtection( commandData.feature, commandData.extensions );

  str += replaceWithMap(
    functionTemplate,
    std::map<std::string, std::string>(
      { { "commandEnhanced",
          ( commandData.returnType == STRUCT_PREFIX "Result" )
            ? constructCommandResultEnumerate( name, commandData, definition, *vectorParamIndices.begin(), false )
            : constructCommandVoidEnumerate(
                name, commandData, definition, *vectorParamIndices.begin(), returnParamIndices, false ) },
        { "commandEnhancedChained",
          ( commandData.returnType == STRUCT_PREFIX "Result" )
            ? constructCommandResultEnumerateChained(
                name, commandData, definition, *vectorParamIndices.begin(), returnParamIndices, false )
            : constructCommandVoidEnumerateChained(
                name, commandData, definition, *vectorParamIndices.begin(), returnParamIndices, false ) },
        { "commandEnhancedChainedWithAllocator",
          ( commandData.returnType == STRUCT_PREFIX "Result" )
            ? constructCommandResultEnumerateChained(
                name, commandData, definition, *vectorParamIndices.begin(), returnParamIndices, true )
            : constructCommandVoidEnumerateChained(
                name, commandData, definition, *vectorParamIndices.begin(), returnParamIndices, true ) },
        { "commandEnhancedWithAllocator",
          ( commandData.returnType == STRUCT_PREFIX "Result" )
            ? constructCommandResultEnumerate( name, commandData, definition, *vectorParamIndices.begin(), true )
            : constructCommandVoidEnumerate(
                name, commandData, definition, *vectorParamIndices.begin(), returnParamIndices, true ) },
        { "commandStandard", constructCommandStandard( name, commandData, definition ) },
        { "enter", enter },
        { "leave", leave },
        { "newlineOnDefinition", definition ? "\n" : "" } } ) );
}

void VulkanHppGenerator::appendCommandVectorDeprecated( std::string &                    str,
                                                        std::string const &              name,
                                                        CommandData const &              commandData,
                                                        std::map<size_t, size_t> const & vectorParamIndices,
                                                        std::vector<size_t> const &      returnParamIndices,
                                                        bool                             definition ) const
{
  assert( commandData.returnType == STRUCT_PREFIX "Result" );
  assert( vectorParamIndices.size() == 2 );

  std::string enter, leave;
  std::tie( enter, leave ) = generateProtection( commandData.feature, commandData.extensions );
  assert( enter.empty() );

  const std::string functionTemplate = R"(
${commandStandard}${newlineOnDefinition}
#ifndef )" HEADER_MACRO R"(_DISABLE_ENHANCED_MODE
${commandEnhancedDeprecated}${newlineOnDefinition}
${commandEnhancedWithAllocatorsDeprecated}${newlineOnDefinition}
${commandEnhanced}${newlineOnDefinition}
${commandEnhancedWithAllocators}
#endif /*)" HEADER_MACRO R"(_DISABLE_ENHANCED_MODE*/
)";

  str += replaceWithMap( functionTemplate,
                         std::map<std::string, std::string>(
                           { { "commandEnhanced",
                               constructCommandResultEnumerateTwoVectors(
                                 name, commandData, definition, vectorParamIndices, returnParamIndices, false ) },
                             { "commandEnhancedDeprecated",
                               constructCommandResultEnumerateTwoVectorsDeprecated(
                                 name, commandData, definition, vectorParamIndices, false ) },
                             { "commandEnhancedWithAllocators",
                               constructCommandResultEnumerateTwoVectors(
                                 name, commandData, definition, vectorParamIndices, returnParamIndices, true ) },
                             { "commandEnhancedWithAllocatorsDeprecated",
                               constructCommandResultEnumerateTwoVectorsDeprecated(
                                 name, commandData, definition, vectorParamIndices, true ) },
                             { "commandStandard", constructCommandStandard( name, commandData, definition ) },
                             { "newlineOnDefinition", definition ? "\n" : "" } } ) );
}

void VulkanHppGenerator::appendCommandVectorSingularUnique( std::string &                    str,
                                                            std::string const &              name,
                                                            CommandData const &              commandData,
                                                            std::map<size_t, size_t> const & vectorParamIndices,
                                                            size_t                           returnParamIndex,
                                                            bool                             definition ) const
{
  assert( commandData.returnType == STRUCT_PREFIX "Result" );

  std::string const functionTemplate = R"(
${enter}${commandStandard}${newlineOnDefinition}
#ifndef )" HEADER_MACRO R"(_DISABLE_ENHANCED_MODE
${commandEnhanced}${newlineOnDefinition}
${commandEnhancedWithAllocators}${newlineOnDefinition}
${commandEnhancedSingular}${newlineOnDefinition}
#  ifndef )" HEADER_MACRO R"(_NO_SMART_HANDLE
${commandEnhancedUnique}${newlineOnDefinition}
${commandEnhancedUniqueWithAllocators}${newlineOnDefinition}
${commandEnhancedUniqueSingular}
#  endif /*)" HEADER_MACRO R"(_NO_SMART_HANDLE*/
#endif /*)" HEADER_MACRO R"(_DISABLE_ENHANCED_MODE*/
${leave})";

  std::string enter, leave;
  std::tie( enter, leave ) = generateProtection( commandData.feature, commandData.extensions );

  str += replaceWithMap( functionTemplate,
                         std::map<std::string, std::string>(
                           { { "commandEnhanced",
                               constructCommandResultGetVectorOfHandles(
                                 name, commandData, definition, vectorParamIndices, returnParamIndex, false ) },
                             { "commandEnhancedSingular",
                               constructCommandResultGetVectorOfHandlesSingular(
                                 name, commandData, definition, vectorParamIndices, returnParamIndex ) },
                             { "commandEnhancedUnique",
                               constructCommandResultGetVectorOfHandlesUnique(
                                 name, commandData, definition, vectorParamIndices, returnParamIndex, false ) },
                             { "commandEnhancedUniqueSingular",
                               constructCommandResultGetVectorOfHandlesUniqueSingular(
                                 name, commandData, definition, vectorParamIndices, returnParamIndex ) },
                             { "commandEnhancedUniqueWithAllocators",
                               constructCommandResultGetVectorOfHandlesUnique(
                                 name, commandData, definition, vectorParamIndices, returnParamIndex, true ) },
                             { "commandEnhancedWithAllocators",
                               constructCommandResultGetVectorOfHandles(
                                 name, commandData, definition, vectorParamIndices, returnParamIndex, true ) },
                             { "commandStandard", constructCommandStandard( name, commandData, definition ) },
                             { "enter", enter },
                             { "leave", leave },
                             { "newlineOnDefinition", definition ? "\n" : "" } } ) );
}

void VulkanHppGenerator::appendCommandVectorUnique( std::string &                    str,
                                                    std::string const &              name,
                                                    CommandData const &              commandData,
                                                    std::map<size_t, size_t> const & vectorParamIndices,
                                                    size_t                           returnParamIndex,
                                                    bool                             definition ) const
{
  assert( commandData.returnType == STRUCT_PREFIX "Result" );

  std::string const functionTemplate = R"(
${enter}${commandStandard}${newlineOnDefinition}
#ifndef )" HEADER_MACRO R"(_DISABLE_ENHANCED_MODE
${commandEnhanced}${newlineOnDefinition}
${commandEnhancedWithAllocators}${newlineOnDefinition}
#  ifndef )" HEADER_MACRO R"(_NO_SMART_HANDLE
${commandEnhancedUnique}${newlineOnDefinition}
${commandEnhancedUniqueWithAllocators}
#  endif /*)" HEADER_MACRO R"(_NO_SMART_HANDLE*/
#endif /*)" HEADER_MACRO R"(_DISABLE_ENHANCED_MODE*/
${leave})";

  std::string enter, leave;
  std::tie( enter, leave ) = generateProtection( commandData.feature, commandData.extensions );

  str += replaceWithMap( functionTemplate,
                         std::map<std::string, std::string>(
                           { { "commandEnhanced",
                               constructCommandResultGetVectorOfHandles(
                                 name, commandData, definition, vectorParamIndices, returnParamIndex, false ) },
                             { "commandEnhancedUnique",
                               constructCommandResultGetVectorOfHandlesUnique(
                                 name, commandData, definition, vectorParamIndices, returnParamIndex, false ) },
                             { "commandEnhancedUniqueWithAllocators",
                               constructCommandResultGetVectorOfHandlesUnique(
                                 name, commandData, definition, vectorParamIndices, returnParamIndex, true ) },
                             { "commandEnhancedWithAllocators",
                               constructCommandResultGetVectorOfHandles(
                                 name, commandData, definition, vectorParamIndices, returnParamIndex, true ) },
                             { "commandStandard", constructCommandStandard( name, commandData, definition ) },
                             { "enter", enter },
                             { "leave", leave },
                             { "newlineOnDefinition", definition ? "\n" : "" } } ) );
}

void VulkanHppGenerator::appendDispatchLoaderDynamic( std::string & str )
{
  str += R"(
#if )" HEADER_MACRO R"(_ENABLE_DYNAMIC_LOADER_TOOL
  class DynamicLoader
  {
  public:
#  ifdef )" HEADER_MACRO R"(_NO_EXCEPTIONS
    DynamicLoader( std::string const & vulkanLibraryName = {} ) )" HEADER_MACRO R"(_NOEXCEPT
#  else
    DynamicLoader( std::string const & vulkanLibraryName = {} )
#  endif
    {
      if ( !vulkanLibraryName.empty() )
      {
#  if defined( __linux__ ) || defined( __APPLE__ )
        m_library = dlopen( vulkanLibraryName.c_str(), RTLD_NOW | RTLD_LOCAL );
#  elif defined( _WIN32 )
        m_library = ::LoadLibraryA( vulkanLibraryName.c_str() );
#  else
#    error unsupported platform
#  endif
      }
      else
      {
#  if defined( __linux__ )
        m_library = dlopen( "libvulkan.so", RTLD_NOW | RTLD_LOCAL );
        if ( m_library == nullptr )
        {
          m_library = dlopen( "libvulkan.so.1", RTLD_NOW | RTLD_LOCAL );
        }
#  elif defined( __APPLE__ )
        m_library = dlopen( "libvulkan.dylib", RTLD_NOW | RTLD_LOCAL );
#  elif defined( _WIN32 )
        m_library = ::LoadLibraryA( "vulkan-1.dll" );
#  else
#    error unsupported platform
#  endif
      }

#ifndef )" HEADER_MACRO R"(_NO_EXCEPTIONS
      if ( m_library == nullptr )
      {
        // NOTE there should be an InitializationFailedError, but msvc insists on the symbol does not exist within the scope of this function.
        throw std::runtime_error( "Failed to load vulkan library!" );
      }
#endif
    }

    DynamicLoader( DynamicLoader const& ) = delete;

    DynamicLoader( DynamicLoader && other ) )" HEADER_MACRO R"(_NOEXCEPT : m_library(other.m_library)
    {
      other.m_library = nullptr;
    }

    DynamicLoader &operator=( DynamicLoader const& ) = delete;

    DynamicLoader &operator=( DynamicLoader && other ) )" HEADER_MACRO R"(_NOEXCEPT
    {
      std::swap(m_library, other.m_library);
      return *this;
    }

    ~DynamicLoader() )" HEADER_MACRO R"(_NOEXCEPT
    {
      if ( m_library )
      {
#  if defined( __linux__ ) || defined( __APPLE__ )
        dlclose( m_library );
#  elif defined( _WIN32 )
        ::FreeLibrary( m_library );
#  else
#    error unsupported platform
#  endif
      }
    }

    template <typename T>
    T getProcAddress( const char* function ) const )" HEADER_MACRO R"(_NOEXCEPT
    {
#  if defined( __linux__ ) || defined( __APPLE__ )
      return (T)dlsym( m_library, function );
#  elif defined( _WIN32 )
      return (T)::GetProcAddress( m_library, function );
#  else
#    error unsupported platform
#  endif
    }

    bool success() const )" HEADER_MACRO R"(_NOEXCEPT { return m_library != nullptr; }

  private:
#  if defined( __linux__ ) || defined( __APPLE__ )
    void * m_library;
#  elif defined( _WIN32 )
    ::HINSTANCE m_library;
#  else
#    error unsupported platform
#  endif
  };
#endif

)";
  str += R"(
  class DispatchLoaderDynamic
  {
  public:
)";

  std::string emptyFunctions;
  std::string deviceFunctions;
  std::string deviceFunctionsInstance;
  std::string instanceFunctions;
  for ( auto const & command : m_commands )
  {
    appendDispatchLoaderDynamicCommand(
      str, emptyFunctions, deviceFunctions, deviceFunctionsInstance, instanceFunctions, command.first, command.second );
  }

  // append initialization function to fetch function pointers
  str += R"(
  public:
    DispatchLoaderDynamic() )" HEADER_MACRO R"(_NOEXCEPT = default;

#if !defined()" MACRO_PREFIX R"(_NO_PROTOTYPES)
    // This interface is designed to be used for per-device function pointers in combination with a linked vulkan library.
    template <typename DynamicLoader>
    void init()" HEADER_MACRO R"(_NAMESPACE::Instance const& instance, )" HEADER_MACRO R"(_NAMESPACE::Device const& device, DynamicLoader const& dl) )" HEADER_MACRO R"(_NOEXCEPT
    {
      PFN_)" COMMAND_PREFIX R"(GetInstanceProcAddr getInstanceProcAddr = dl.template getProcAddress<PFN_)" COMMAND_PREFIX R"(GetInstanceProcAddr>(")" COMMAND_PREFIX R"(GetInstanceProcAddr");
      PFN_)" COMMAND_PREFIX R"(GetDeviceProcAddr getDeviceProcAddr = dl.template getProcAddress<PFN_)" COMMAND_PREFIX R"(GetDeviceProcAddr>(")" COMMAND_PREFIX R"(GetDeviceProcAddr");
      init(static_cast<)" STRUCT_PREFIX R"(Instance>(instance), getInstanceProcAddr, static_cast<)" STRUCT_PREFIX R"(Device>(device), device ? getDeviceProcAddr : nullptr);
    }

    // This interface is designed to be used for per-device function pointers in combination with a linked vulkan library.
    template <typename DynamicLoader
#if )" HEADER_MACRO R"(_ENABLE_DYNAMIC_LOADER_TOOL
      = )" HEADER_MACRO R"(_NAMESPACE::DynamicLoader
#endif
    >
    void init()" HEADER_MACRO R"(_NAMESPACE::Instance const& instance, )" HEADER_MACRO R"(_NAMESPACE::Device const& device) )" HEADER_MACRO R"(_NOEXCEPT
    {
      static DynamicLoader dl;
      init(instance, device, dl);
    }
#endif // !defined()" MACRO_PREFIX R"(_NO_PROTOTYPES)

    DispatchLoaderDynamic(PFN_)" COMMAND_PREFIX R"(GetInstanceProcAddr getInstanceProcAddr) )" HEADER_MACRO R"(_NOEXCEPT
    {
      init(getInstanceProcAddr);
    }

    void init( PFN_)" COMMAND_PREFIX R"(GetInstanceProcAddr getInstanceProcAddr ) )" HEADER_MACRO R"(_NOEXCEPT
    {
      )" HEADER_MACRO R"(_ASSERT(getInstanceProcAddr);

      )" COMMAND_PREFIX R"(GetInstanceProcAddr = getInstanceProcAddr;
)";

  str += emptyFunctions;

  str += R"(    }

    // This interface does not require a linked vulkan library.
    DispatchLoaderDynamic( )" STRUCT_PREFIX R"(Instance instance, PFN_)" COMMAND_PREFIX R"(GetInstanceProcAddr getInstanceProcAddr, )" STRUCT_PREFIX R"(Device device = )" MACRO_PREFIX R"(_NULL_HANDLE, PFN_)" COMMAND_PREFIX R"(GetDeviceProcAddr getDeviceProcAddr = nullptr ) )" HEADER_MACRO R"(_NOEXCEPT
    {
      init( instance, getInstanceProcAddr, device, getDeviceProcAddr );
    }

    // This interface does not require a linked vulkan library.
    void init( )" STRUCT_PREFIX R"(Instance instance, PFN_)" COMMAND_PREFIX R"(GetInstanceProcAddr getInstanceProcAddr, )" STRUCT_PREFIX R"(Device device = )" MACRO_PREFIX R"(_NULL_HANDLE, PFN_)" COMMAND_PREFIX R"(GetDeviceProcAddr /*getDeviceProcAddr*/ = nullptr ) )" HEADER_MACRO R"(_NOEXCEPT
    {
      )" HEADER_MACRO R"(_ASSERT(instance && getInstanceProcAddr);
      )" COMMAND_PREFIX R"(GetInstanceProcAddr = getInstanceProcAddr;
      init( )" HEADER_MACRO R"(_NAMESPACE::Instance(instance) );
      if (device) {
        init( )" HEADER_MACRO R"(_NAMESPACE::Device(device) );
      }
    }

    void init( )" HEADER_MACRO R"(_NAMESPACE::Instance instanceCpp ) )" HEADER_MACRO R"(_NOEXCEPT
    {
      )" STRUCT_PREFIX R"(Instance instance = static_cast<)" STRUCT_PREFIX R"(Instance>(instanceCpp);
)";

  str += instanceFunctions;
  str += deviceFunctionsInstance;
  str += "    }\n\n";
  str += "    void init( " HEADER_MACRO "_NAMESPACE::Device deviceCpp ) " HEADER_MACRO "_NOEXCEPT\n    {\n";
  str += "      " STRUCT_PREFIX "Device device = static_cast<" STRUCT_PREFIX "Device>(deviceCpp);\n";
  str += deviceFunctions;
  str += R"(    }
  };

)";
}

void VulkanHppGenerator::appendDispatchLoaderStatic( std::string & str )
{
  str += R"(
#if !defined()" MACRO_PREFIX R"(_NO_PROTOTYPES)
  class DispatchLoaderStatic
  {
  public:)";

  for ( auto const & command : m_commands )
  {
    std::string parameterList, parameters;
    bool        firstParam = true;
    for ( auto param : command.second.params )
    {
      if ( !firstParam )
      {
        parameterList += ", ";
        parameters += ", ";
      }
      parameterList += param.type.prefix + ( param.type.prefix.empty() ? "" : " " ) + param.type.type +
                       param.type.postfix + " " + param.name + constructCArraySizes( param.arraySizes );
      parameters += param.name;
      firstParam = false;
    }
    std::string commandName = stripPrefix( command.first, COMMAND_PREFIX );

    str += "\n";
    std::string enter, leave;
    std::tie( enter, leave ) = generateProtection( command.second.feature, command.second.extensions );
    str += enter + "    " + command.second.returnType + " " COMMAND_PREFIX + commandName + "( " + parameterList +
           " ) const " HEADER_MACRO "_NOEXCEPT\n"
           "    {\n"
           "      return ::" COMMAND_PREFIX +
           commandName + "( " + parameters +
           " );\n"
           "    }\n" +
           leave;

    for ( auto const & aliasData : command.second.aliasData )
    {
      commandName = stripPrefix( aliasData.first, COMMAND_PREFIX );
      str += "\n";
      std::tie( enter, leave ) = generateProtection( aliasData.second.feature, aliasData.second.extensions );
      str += enter + "    " + command.second.returnType + " " COMMAND_PREFIX + commandName + "( " + parameterList +
             " ) const " HEADER_MACRO "_NOEXCEPT\n"
             "    {\n"
             "      return ::" COMMAND_PREFIX +
             commandName + "( " + parameters +
             " );\n"
             "    }\n" +
             leave;
    }
  }
  str += "  };\n#endif\n";
}

void VulkanHppGenerator::appendDispatchLoaderDefault( std::string & str )
{
  str +=
    "\n"
    R"(  class DispatchLoaderDynamic;
#if !defined()" HEADER_MACRO R"(_DISPATCH_LOADER_DYNAMIC)
# if defined()" MACRO_PREFIX R"(_NO_PROTOTYPES)
#  define )" HEADER_MACRO R"(_DISPATCH_LOADER_DYNAMIC 1
# else
#  define )" HEADER_MACRO R"(_DISPATCH_LOADER_DYNAMIC 0
# endif
#endif

#if defined(_WIN32) && defined()" HEADER_MACRO R"(_STORAGE_SHARED)
#  ifdef )" HEADER_MACRO R"(_STORAGE_SHARED_EXPORT
#    define )" HEADER_MACRO R"(_STORAGE_API __declspec( dllexport )
#  else
#    define )" HEADER_MACRO R"(_STORAGE_API __declspec( dllimport )
#  endif
#else
#  define )" HEADER_MACRO R"(_STORAGE_API
#endif

#if !defined()" HEADER_MACRO R"(_DEFAULT_DISPATCHER)
# if )" HEADER_MACRO R"(_DISPATCH_LOADER_DYNAMIC == 1
#  define )" HEADER_MACRO R"(_DEFAULT_DISPATCHER ::)" HEADER_MACRO R"(_NAMESPACE::defaultDispatchLoaderDynamic
#  define )" HEADER_MACRO R"(_DEFAULT_DISPATCH_LOADER_DYNAMIC_STORAGE namespace )" HEADER_MACRO R"(_NAMESPACE { )" HEADER_MACRO R"(_STORAGE_API DispatchLoaderDynamic defaultDispatchLoaderDynamic; }
  extern )" HEADER_MACRO R"(_STORAGE_API DispatchLoaderDynamic defaultDispatchLoaderDynamic;
# else
#  define )" HEADER_MACRO R"(_DEFAULT_DISPATCHER ::)" HEADER_MACRO R"(_NAMESPACE::DispatchLoaderStatic()
#  define )" HEADER_MACRO R"(_DEFAULT_DISPATCH_LOADER_DYNAMIC_STORAGE
# endif
#endif

#if !defined()" HEADER_MACRO R"(_DEFAULT_DISPATCHER_TYPE)
# if )" HEADER_MACRO R"(_DISPATCH_LOADER_DYNAMIC == 1
  #define )" HEADER_MACRO R"(_DEFAULT_DISPATCHER_TYPE ::)" HEADER_MACRO R"(_NAMESPACE::DispatchLoaderDynamic
# else
#  define )" HEADER_MACRO R"(_DEFAULT_DISPATCHER_TYPE ::)" HEADER_MACRO R"(_NAMESPACE::DispatchLoaderStatic
# endif
#endif

#if defined( )" HEADER_MACRO R"(_NO_DEFAULT_DISPATCHER )
#  define )" HEADER_MACRO R"(_DEFAULT_ARGUMENT_ASSIGNMENT
#  define )" HEADER_MACRO R"(_DEFAULT_ARGUMENT_NULLPTR_ASSIGNMENT
#  define )" HEADER_MACRO R"(_DEFAULT_DISPATCHER_ASSIGNMENT
#else
#  define )" HEADER_MACRO R"(_DEFAULT_ARGUMENT_ASSIGNMENT = {}
#  define )" HEADER_MACRO R"(_DEFAULT_ARGUMENT_NULLPTR_ASSIGNMENT = nullptr
#  define )" HEADER_MACRO R"(_DEFAULT_DISPATCHER_ASSIGNMENT = )" HEADER_MACRO R"(_DEFAULT_DISPATCHER
#endif
)";
}

void VulkanHppGenerator::appendDispatchLoaderDynamicCommand( std::string &       str,
                                                             std::string &       emptyFunctions,
                                                             std::string &       deviceFunctions,
                                                             std::string &       deviceFunctionsInstance,
                                                             std::string &       instanceFunctions,
                                                             std::string const & commandName,
                                                             CommandData const & commandData )
{
  if ( !commandData.aliasData.empty() )
  {
    CommandData aliasCommandData = commandData;
    aliasCommandData.aliasData.clear();
    for ( auto const & aliasData : commandData.aliasData )
    {
      aliasCommandData.extensions = aliasData.second.extensions;
      aliasCommandData.feature    = aliasData.second.feature;
      appendDispatchLoaderDynamicCommand( str,
                                          emptyFunctions,
                                          deviceFunctions,
                                          deviceFunctionsInstance,
                                          instanceFunctions,
                                          aliasData.first,
                                          aliasCommandData );
    }
  }

  std::string enter, leave;
  std::tie( enter, leave ) = generateProtection( commandData.feature, commandData.extensions );
  str += enter + "    PFN_" + commandName + " " + commandName + " = 0;\n" + leave;

  bool isDeviceFunction = !commandData.handle.empty() && !commandData.params.empty() &&
                          ( m_handles.find( commandData.params[0].type.type ) != m_handles.end() ) &&
                          ( commandData.params[0].type.type != STRUCT_PREFIX "Instance" ) &&
                          ( commandData.params[0].type.type != STRUCT_PREFIX "PhysicalDevice" );

  if ( commandData.handle.empty() )
  {
    assert( commandData.aliasData.empty() );
    emptyFunctions += enter + "      " + commandName + " = PFN_" + commandName + "( " COMMAND_PREFIX "GetInstanceProcAddr( NULL, \"" +
                      commandName + "\" ) );\n" + leave;
  }
  else if ( isDeviceFunction )
  {
    deviceFunctions += enter + "      " + commandName + " = PFN_" + commandName + "( " COMMAND_PREFIX "GetDeviceProcAddr( device, \"" +
                       commandName + "\" ) );\n" + leave;

    deviceFunctionsInstance += enter + "      " + commandName + " = PFN_" + commandName +
                               "( " COMMAND_PREFIX "GetInstanceProcAddr( instance, \"" + commandName + "\" ) );\n" + leave;
  }
  else
  {
    instanceFunctions += enter + "      " + commandName + " = PFN_" + commandName +
                         "( " COMMAND_PREFIX "GetInstanceProcAddr( instance, \"" + commandName + "\" ) );\n" + leave;
  }

  if ( !commandData.aliasData.empty() )
  {
    // first look for an alias with "KHR"-suffix
    auto aliasKHRIt =
      std::find_if( commandData.aliasData.begin(),
                    commandData.aliasData.end(),
                    []( std::pair<std::string, CommandAliasData> const & ad ) { return endsWith( ad.first, "KHR" ); } );
    if ( aliasKHRIt != commandData.aliasData.end() )
    {
      assert( generateProtection( aliasKHRIt->second.feature, aliasKHRIt->second.extensions ).first.empty() );
      if ( isDeviceFunction )
      {
        checkedAssignment( deviceFunctions, leave, commandName, aliasKHRIt->first );
        checkedAssignment( deviceFunctionsInstance, leave, commandName, aliasKHRIt->first );
      }
      else
      {
        checkedAssignment( instanceFunctions, leave, commandName, aliasKHRIt->first );
      }
    }
    for ( auto aliasIt = commandData.aliasData.begin(); aliasIt != commandData.aliasData.end(); ++aliasIt )
    {
      // then all the others, with no specific order
      if ( aliasIt != aliasKHRIt )
      {
        assert( generateProtection( aliasIt->second.feature, aliasIt->second.extensions ).first.empty() );
        if ( isDeviceFunction )
        {
          checkedAssignment( deviceFunctions, leave, commandName, aliasIt->first );
          checkedAssignment( deviceFunctionsInstance, leave, commandName, aliasIt->first );
        }
        else
        {
          checkedAssignment( instanceFunctions, leave, commandName, aliasIt->first );
        }
      }
    }
  }
}

void VulkanHppGenerator::appendEnum( std::string & str, std::pair<std::string, EnumData> const & enumData ) const
{
  str += "  enum class " + stripPrefix( enumData.first, STRUCT_PREFIX );
  if ( enumData.second.isBitmask )
  {
    auto bitmaskIt = std::find_if( m_bitmasks.begin(), m_bitmasks.end(), [&enumData]( auto const & bitmask ) {
      return bitmask.second.requirements == enumData.first;
    } );
    assert( bitmaskIt != m_bitmasks.end() );
    str += " : " + bitmaskIt->first;
  }
  str +=
    "\n"
    "  {";

  bool first = true;
  for ( auto const & value : enumData.second.values )
  {
    if ( !first )
    {
      str += ",";
    }
    str += "\n    " + value.vkValue + " = " + value.vulkanValue;
    first = false;
  }
  for ( auto const & alias : enumData.second.aliases )
  {
    // make sure to only list alias values that differ from all non-alias values
    if ( std::find_if(
           enumData.second.values.begin(), enumData.second.values.end(), [&alias]( EnumValueData const & evd ) {
             return alias.second.second == evd.vkValue;
           } ) == enumData.second.values.end() )
    {
      if ( !first )
      {
        str += ",";
      }
      str += "\n    " + alias.second.second + " = " + alias.first;
      first = false;
    }
  }
  if ( !first )
  {
    str += "\n  ";
  }

  str += "};\n";

  if ( !enumData.second.alias.empty() )
  {
    str +=
      "  using " + stripPrefix( enumData.second.alias, STRUCT_PREFIX ) + " = " + stripPrefix( enumData.first, STRUCT_PREFIX ) + ";\n";
  }
}

void VulkanHppGenerator::appendEnums( std::string & str ) const
{
  // start with toHexString, which is used in all the to_string functions here!
  str += R"(
  )" HEADER_MACRO R"(_INLINE std::string toHexString( uint32_t value )
  {
    std::stringstream stream;
    stream << std::hex << value;
    return stream.str();
  }
)";

  for ( auto const & e : m_enums )
  {
    std::string enter, leave;
    std::tie( enter, leave ) = generateProtection( e.first, !e.second.alias.empty() );

    str += "\n" + enter;
    appendEnum( str, e );
    appendEnumToString( str, e );
#ifdef NEEDS_OBJECT_TYPE_ENUM
    if ( e.first == STRUCT_PREFIX "ObjectType" )
    {
      str += R"(
  template<ObjectType value>
  struct cpp_type
  {};
)";
    }
#endif
    str += leave;
  }
}

void VulkanHppGenerator::appendEnumInitializer( std::string &                      str,
                                                TypeInfo const &                   type,
                                                std::vector<std::string> const &   arraySizes,
                                                std::vector<EnumValueData> const & values ) const
{
  // enum arguments might need special initialization
  assert( type.prefix.empty() && !values.empty() );
  std::string value = HEADER_MACRO "_NAMESPACE::" + stripPrefix( type.type, STRUCT_PREFIX ) + "::" + values.front().vkValue;
  if ( arraySizes.empty() )
  {
    str += value;
  }
  else
  {
    assert( arraySizes.size() == 1 );
    int count = std::stoi( arraySizes[0] );
    assert( 1 < count );
    str += "{ { " + value;
    for ( int i = 1; i < count; i++ )
    {
      str += ", " + value;
    }
    str += " } }";
  }
}

void VulkanHppGenerator::appendEnumToString( std::string &                            str,
                                             std::pair<std::string, EnumData> const & enumData ) const
{
  std::string enumName = stripPrefix( enumData.first, STRUCT_PREFIX );

  str +=
    "\n"
    "  " HEADER_MACRO "_INLINE std::string to_string( " +
    enumName + ( enumData.second.values.empty() ? "" : " value" ) +
    " )\n"
    "  {";

  if ( enumData.second.values.empty() )
  {
    str +=
      "\n"
      "    return \"(void)\";\n";
  }
  else
  {
    str +=
      "\n"
      "    switch ( value )\n"
      "    {\n";
    for ( auto const & value : enumData.second.values )
    {
      str += "      case " + enumName + "::" + value.vkValue + " : return \"" + value.vkValue.substr( 1 ) + "\";\n";
    }
    str +=
      "      default: return \"invalid ( \" + " HEADER_MACRO "_NAMESPACE::toHexString( static_cast<uint32_t>( value ) ) + \" )\";\n"
      "    }\n";
  }

  str += "  }\n";
}

std::string VulkanHppGenerator::appendFunctionBodyEnhancedLocalReturnVariable( std::string &       str,
                                                                               std::string const & indentation,
                                                                               CommandData const & commandData,
                                                                               size_t              returnParamIndex,
                                                                               std::string const & enhancedReturnType,
                                                                               bool                withAllocator ) const
{
  std::string pureReturnType = stripPrefix( commandData.params[returnParamIndex].type.type, STRUCT_PREFIX );
  std::string returnName     = startLowerCase( stripPrefix( commandData.params[returnParamIndex].name, "p" ) );

  // there is a returned parameter -> we need a local variable to hold that value
  assert( stripPrefix( commandData.returnType, STRUCT_PREFIX ) != enhancedReturnType );
  // the returned parameter is somehow enhanced by us
  str += indentation + "  ";
  // in non-singular case, use the enhanced type for the return variable (like vector<...>)
  str += enhancedReturnType + " " + returnName;

  if ( withAllocator )
  {
    str += "( vectorAllocator )";
  }
  str += ";\n";

  return returnName;
}

void VulkanHppGenerator::appendFunctionBodyEnhancedMultiVectorSizeCheck(
  std::string &                    str,
  std::string const &              indentation,
  std::string const &              name,
  CommandData const &              commandData,
  size_t                           returnParamIndex,
  std::map<size_t, size_t> const & vectorParamIndices ) const
{
  std::string const sizeCheckTemplate =
    R"#(#ifdef )#" HEADER_MACRO R"#(_NO_EXCEPTIONS
${i}  )#" HEADER_MACRO R"#(_ASSERT( ${firstVectorName}.size() == ${secondVectorName}.size() );
#else
${i}  if ( ${firstVectorName}.size() != ${secondVectorName}.size() )
${i}  {
${i}    throw LogicError( )#" HEADER_MACRO R"#(_NAMESPACE_STRING "::${className}::${commandName}: ${firstVectorName}.size() != ${secondVectorName}.size()" );
${i}  }
#endif  /*)#" HEADER_MACRO R"#(_NO_EXCEPTIONS*/
)#";

  // add some error checks if multiple vectors need to have the same size
  std::string commandName = determineCommandName( name, commandData.params[0].type.type );
  for ( std::map<size_t, size_t>::const_iterator it0 = vectorParamIndices.begin(); it0 != vectorParamIndices.end();
        ++it0 )
  {
    if ( it0->first != returnParamIndex )
    {
      for ( std::map<size_t, size_t>::const_iterator it1 = std::next( it0 ); it1 != vectorParamIndices.end(); ++it1 )
      {
        if ( ( it1->first != returnParamIndex ) && ( it0->second == it1->second ) )
        {
          str += replaceWithMap(
            sizeCheckTemplate,
            std::map<std::string, std::string>(
              { { "firstVectorName", startLowerCase( stripPrefix( commandData.params[it0->first].name, "p" ) ) },
                { "secondVectorName", startLowerCase( stripPrefix( commandData.params[it1->first].name, "p" ) ) },
                { "className", commandData.handle },
                { "commandName", commandName },
                { "i", indentation } } ) );
        }
      }
    }
  }
}

void VulkanHppGenerator::appendFunctionBodyEnhancedReturnResultValue( std::string &       str,
                                                                      std::string const & indentation,
                                                                      std::string const & returnName,
                                                                      std::string const & name,
                                                                      CommandData const & commandData,
                                                                      size_t              returnParamIndex,
                                                                      bool                twoStep ) const
{
  std::string type = ( returnParamIndex != INVALID_INDEX ) ? commandData.params[returnParamIndex].type.type : "";
  std::string returnVectorName = ( returnParamIndex != INVALID_INDEX )
                                   ? stripPostfix( stripPrefix( commandData.params[returnParamIndex].name, "p" ), "s" )
                                   : "";
  std::string commandName      = determineCommandName( name, commandData.params[0].type.type );

  assert( commandData.returnType != "void" );

  str += indentation + "  return createResultValue( result, ";

  // if the return type is "Result" or there is at least one success code, create the Result/Value construct to return
  if ( returnParamIndex != INVALID_INDEX )
  {
    // if there's a return parameter, list it in the Result/Value constructor
    str += returnName + ", ";
  }

  // now the function name (with full namespace) as a string
  str += HEADER_MACRO "_NAMESPACE_STRING\"::" +
         ( commandData.handle.empty() ? "" : stripPrefix( commandData.handle, STRUCT_PREFIX ) + "::" ) + commandName + "\"";

  if ( !twoStep && ( 1 < commandData.successCodes.size() ) )
  {
    // and for the single-step algorithms with more than one success code list them all
    str += ", { Result::" + createSuccessCode( commandData.successCodes[0], m_tags );
    for ( size_t i = 1; i < commandData.successCodes.size(); i++ )
    {
      str += ", Result::" + createSuccessCode( commandData.successCodes[i], m_tags );
    }
    str += " }";
  }

  str += " );\n";
}

void VulkanHppGenerator::appendFunctionBodyEnhancedTwoStep( std::string &                    str,
                                                            std::string const &              indentation,
                                                            std::string const &              name,
                                                            CommandData const &              commandData,
                                                            size_t                           returnParamIndex,
                                                            size_t                           templateParamIndex,
                                                            std::map<size_t, size_t> const & vectorParamIndices,
                                                            std::string const &              returnName ) const
{
  assert( ( commandData.returnType == STRUCT_PREFIX "Result" ) || ( commandData.returnType == "void" ) );
  assert( returnParamIndex != INVALID_INDEX );

  // local count variable to hold the size of the vector to fill
  std::map<size_t, size_t>::const_iterator returnit = vectorParamIndices.find( returnParamIndex );
  assert( returnit != vectorParamIndices.end() && ( returnit->second != INVALID_INDEX ) );

  // take the pure type of the size parameter; strip the leading 'p' from its name for its local name
  std::string sizeName = startLowerCase( stripPrefix( commandData.params[returnit->second].name, "p" ) );
  str +=
    indentation + "  " + stripPrefix( commandData.params[returnit->second].type.type, STRUCT_PREFIX ) + " " + sizeName + ";\n";

  std::string const multiSuccessTemplate =
    R"(${i}  Result result;
${i}  do
${i}  {
${i}    result = static_cast<Result>( ${call1} );
${i}    if ( ( result == Result::eSuccess ) && ${sizeName} )
${i}    {
${i}      ${returnName}.resize( ${sizeName} );
${i}      result = static_cast<Result>( ${call2} );
${i}    }
${i}  } while ( result == Result::eIncomplete );
${i}  if ( result == Result::eSuccess )
${i}  {
${i}    )" HEADER_MACRO R"(_ASSERT( ${sizeName} <= ${returnName}.size() );
${i}    ${returnName}.resize( ${sizeName} );
${i}  }
)";
  std::string const singleSuccessTemplate =
    R"(${i}  Result result = static_cast<Result>( ${call1} );
${i}  if ( ( result == Result::eSuccess ) && ${sizeName} )
${i}  {
${i}    ${returnName}.resize( ${sizeName} );
${i}    result = static_cast<Result>( ${call2} );
${i}  }
)";
  std::string const voidMultiCallTemplate =
    R"(${i}  ${call1};
${i}  ${returnName}.resize( ${sizeName} );
${i}  ${call2};
)";
  std::string const & selectedTemplate =
    ( commandData.returnType == STRUCT_PREFIX "Result" )
      ? ( ( 1 < commandData.successCodes.size() ) ? multiSuccessTemplate : singleSuccessTemplate )
      : voidMultiCallTemplate;

  std::string call1, call2;
  appendCall( call1, name, commandData, returnParamIndex, templateParamIndex, vectorParamIndices, true, true );
  appendCall( call2, name, commandData, returnParamIndex, templateParamIndex, vectorParamIndices, true, false );

  str += replaceWithMap( selectedTemplate,
                         { { "sizeName", sizeName },
                           { "returnName", returnName },
                           { "call1", call1 },
                           { "call2", call2 },
                           { "i", indentation } } );
}

bool VulkanHppGenerator::appendFunctionHeaderArgumentEnhanced( std::string &                    str,
                                                               ParamData const &                param,
                                                               size_t                           paramIndex,
                                                               std::map<size_t, size_t> const & vectorParamIndices,
                                                               bool                             skip,
                                                               bool                             argEncountered,
                                                               bool                             isTemplateParam ) const
{
  if ( !skip )
  {
    if ( argEncountered )
    {
      str += ", ";
    }
    std::string strippedParameterName = startLowerCase( stripPrefix( param.name, "p" ) );

    std::map<size_t, size_t>::const_iterator it = vectorParamIndices.find( paramIndex );
    if ( it == vectorParamIndices.end() )
    {
      // the argument ist not a vector
      assert( param.type.postfix.empty() );
      // and its not a pointer -> just use its type and name here
      str += param.type.compose() + " " + param.name + constructCArraySizes( param.arraySizes );
    }
    else
    {
      // the argument is a vector
      appendFunctionHeaderArgumentEnhancedVector(
        str, param, strippedParameterName, it->second != INVALID_INDEX, isTemplateParam );
    }
    argEncountered = true;
  }
  return argEncountered;
}

void VulkanHppGenerator::appendFunctionHeaderArgumentEnhancedVector( std::string &       str,
                                                                     ParamData const &   param,
                                                                     std::string const & strippedParameterName,
                                                                     bool                hasSizeParam,
                                                                     bool                isTemplateParam ) const
{
  assert( param.type.postfix.back() == '*' );
  // it's optional, if it's marked as optional and there's no size specified
  bool optional = param.optional && !hasSizeParam;

  std::string optionalBegin = optional ? "Optional<" : "";
  std::string optionalEnd   = optional ? "> " : "";

  // use our ArrayProxy
  bool isConst = ( param.type.prefix.find( "const" ) != std::string::npos );
  str += optionalBegin + "ArrayProxy<" +
         ( isTemplateParam ? ( isConst ? "const T" : "T" ) : stripPostfix( param.type.compose(), "*" ) ) + "> const &" +
         optionalEnd + strippedParameterName;
}

void VulkanHppGenerator::appendHandle( std::string & str, std::pair<std::string, HandleData> const & handleData )
{
  assert( m_listingTypes.find( handleData.first ) == m_listingTypes.end() );
  m_listingTypes.insert( handleData.first );

  assert( m_listedTypes.find( handleData.first ) == m_listedTypes.end() );

  // first check for any handle that needs to be listed before this one
  for ( auto const & command : handleData.second.commands )
  {
    auto commandIt = m_commands.find( command );
    assert( commandIt != m_commands.end() );
    for ( auto const & parameter : commandIt->second.params )
    {
      if ( handleData.first != parameter.type.type )  // the commands use this handleData type !
      {
        appendType( str, parameter.type.type );
      }
    }
  }

  if ( handleData.first.empty() )
  {
    for ( auto const & command : handleData.second.commands )
    {
      auto commandIt = m_commands.find( command );
      assert( commandIt != m_commands.end() );
      if ( commandIt->first == COMMAND_PREFIX "CreateInstance" )
      {
        // special handling for createInstance, as we need to explicitly place the forward declarations and the
        // deleter classes here
#if !defined( NDEBUG )
        auto handleIt = m_handles.find( "" );
        assert( ( handleIt != m_handles.end() ) && ( handleIt->second.childrenHandles.size() == 2 ) );
        assert( handleIt->second.childrenHandles.find(STRUCT_PREFIX "Instance" ) != handleIt->second.childrenHandles.end() );
#endif

        appendUniqueTypes( str, "", { STRUCT_PREFIX "Instance" } );
      }
      str += "\n";
      appendCommand( str, commandIt->first, commandIt->second, false );
    }
  }
  else
  {
    // then append any forward declaration of Deleters used by this handle
    if ( !handleData.second.childrenHandles.empty() )
    {
      appendUniqueTypes( str, handleData.first, handleData.second.childrenHandles );
    }
    else if ( handleData.first == STRUCT_PREFIX "PhysicalDevice" )
    {
      // special handling for class Device, as it's created from PhysicalDevice, but destroys itself
      appendUniqueTypes( str, "", { STRUCT_PREFIX "Device" } );
    }

    std::string commands;
    // list all the commands that are mapped to members of this class
    for ( auto const & command : handleData.second.commands )
    {
      auto commandIt = m_commands.find( command );
      assert( commandIt != m_commands.end() );

      std::string commandString;
      std::string commandName = determineCommandName( commandIt->first, commandIt->second.params[0].type.type );
      commands += "\n";
      appendCommand( commands, commandIt->first, commandIt->second, false );

      // special handling for destroy functions
      if ( ( ( commandIt->first.substr( 2, 7 ) == "Destroy" ) && ( commandName != "destroy" ) ) ||
           ( commandIt->first.substr( 2, 4 ) == "Free" ) ||
           ( commandIt->first == COMMAND_PREFIX "ReleasePerformanceConfigurationINTEL" ) )
      {
        std::string destroyCommandString;
        // in case there are aliases to this function, filter them out here
        CommandData commandData = commandIt->second;
        commandData.aliasData.clear();
        if ( needsComplexBody( commandIt->second ) )
        {
          commandData.extensions.clear();
          commandData.feature.clear();
        }
        appendCommand( destroyCommandString, commandIt->first, commandData, false );
        std::string shortenedName;
        if ( commandIt->first.substr( 2, 7 ) == "Destroy" )
        {
          shortenedName = "destroy";
        }
        else if ( commandIt->first.substr( 2, 4 ) == "Free" )
        {
          shortenedName = "free";
        }
        else
        {
          assert( commandIt->first == COMMAND_PREFIX "ReleasePerformanceConfigurationINTEL" );
          shortenedName = "release";
        }
        size_t pos = destroyCommandString.find( commandName );
        while ( pos != std::string::npos )
        {
          destroyCommandString.replace( pos, commandName.length(), shortenedName );
          pos = destroyCommandString.find( commandName, pos );
        }
        // we need to remove the default argument for the first argument, to prevent ambiguities!
        assert( 1 < commandIt->second.params.size() );
        pos =
          destroyCommandString.find( commandIt->second.params[1].name );  // skip the standard version of the function
        assert( pos != std::string::npos );
        pos = destroyCommandString.find( commandIt->second.params[1].name,
                                         pos + 1 );  // get the argument to destroy in the advanced version
        assert( pos != std::string::npos );
        pos = destroyCommandString.find( " " HEADER_MACRO "_DEFAULT_ARGUMENT_ASSIGNMENT", pos );
        if ( pos != std::string::npos )
        {
          destroyCommandString.erase( pos, strlen(" " HEADER_MACRO "_DEFAULT_ARGUMENT_ASSIGNMENT" ) );
        }
        commands += "\n" + destroyCommandString;
      }
    }

    static const std::string templateString = R"(
${enter}  class ${className}
  {
  public:
    using CType = )" STRUCT_PREFIX R"(${className};
)"
#ifdef NEEDS_OBJECT_TYPE_ENUM
R"(
    static )" HEADER_MACRO R"(_CONST_OR_CONSTEXPR )" HEADER_MACRO R"(_NAMESPACE::ObjectType objectType = )" HEADER_MACRO R"(_NAMESPACE::ObjectType::${objTypeEnum};)"
#endif
#ifdef NEEDS_DEBUG_REPORT_OBJECT_TYPE_ENUM
R"(
    static )" HEADER_MACRO R"(_CONST_OR_CONSTEXPR )" HEADER_MACRO R"(_NAMESPACE::DebugReportObjectTypeEXT debugReportObjectType = )" HEADER_MACRO R"(_NAMESPACE::DebugReportObjectTypeEXT::${debugReportObjectType};)"
#endif
R"(

  public:
    )" HEADER_MACRO R"(_CONSTEXPR ${className}() )" HEADER_MACRO R"(_NOEXCEPT
      : m_${memberName}()" MACRO_PREFIX R"(_NULL_HANDLE)
    {}

    )" HEADER_MACRO R"(_CONSTEXPR ${className}( std::nullptr_t ) )" HEADER_MACRO R"(_NOEXCEPT
      : m_${memberName}()" MACRO_PREFIX R"(_NULL_HANDLE)
    {}

    )" HEADER_MACRO R"(_TYPESAFE_EXPLICIT ${className}( )" STRUCT_PREFIX R"(${className} ${memberName} ) )" HEADER_MACRO R"(_NOEXCEPT
      : m_${memberName}( ${memberName} )
    {}

#if defined()" HEADER_MACRO R"(_TYPESAFE_CONVERSION)
    ${className} & operator=()" STRUCT_PREFIX R"(${className} ${memberName}) )" HEADER_MACRO R"(_NOEXCEPT
    {
      m_${memberName} = ${memberName};
      return *this;
    }
#endif

    ${className} & operator=( std::nullptr_t ) )" HEADER_MACRO R"(_NOEXCEPT
    {
      m_${memberName} = )" MACRO_PREFIX R"(_NULL_HANDLE;
      return *this;
    }

#if defined()" HEADER_MACRO R"(_HAS_SPACESHIP_OPERATOR)
    auto operator<=>( ${className} const& ) const = default;
#else
    bool operator==( ${className} const & rhs ) const )" HEADER_MACRO R"(_NOEXCEPT
    {
      return m_${memberName} == rhs.m_${memberName};
    }

    bool operator!=(${className} const & rhs ) const )" HEADER_MACRO R"(_NOEXCEPT
    {
      return m_${memberName} != rhs.m_${memberName};
    }

    bool operator<(${className} const & rhs ) const )" HEADER_MACRO R"(_NOEXCEPT
    {
      return m_${memberName} < rhs.m_${memberName};
    }
#endif
${commands}
    )" HEADER_MACRO R"(_TYPESAFE_EXPLICIT operator )" STRUCT_PREFIX R"(${className}() const )" HEADER_MACRO R"(_NOEXCEPT
    {
      return m_${memberName};
    }

    explicit operator bool() const )" HEADER_MACRO R"(_NOEXCEPT
    {
      return m_${memberName} != )" MACRO_PREFIX R"(_NULL_HANDLE;
    }

    bool operator!() const )" HEADER_MACRO R"(_NOEXCEPT
    {
      return m_${memberName} == )" MACRO_PREFIX R"(_NULL_HANDLE;
    }

  private:
    )" STRUCT_PREFIX R"(${className} m_${memberName};
  };
  static_assert( sizeof( )" HEADER_MACRO R"(_NAMESPACE::${className} ) == sizeof( )" STRUCT_PREFIX R"(${className} ), "handle and wrapper have different size!" );
)"
#ifdef NEEDS_OBJECT_TYPE_ENUM
R"(
  template <>
  struct )" HEADER_MACRO R"(_DEPRECATED(")" COMMAND_PREFIX R"(::cpp_type is deprecated. Use )" COMMAND_PREFIX R"(::CppType instead.") cpp_type<ObjectType::${objTypeEnum}>
  {
    using type = )" HEADER_MACRO R"(_NAMESPACE::${className};
  };

  template <>
  struct CppType<)" HEADER_MACRO R"(_NAMESPACE::ObjectType, )" HEADER_MACRO R"(_NAMESPACE::ObjectType::${objTypeEnum}>
  {
    using Type = )" HEADER_MACRO R"(_NAMESPACE::${className};
  };)"
#endif
#if NEEDS_DEBUG_REPORT_OBJECT_TYPE_ENUM
    "\n\n${CppTypeFromDebugReportObjectTypeEXT}"
#endif
R"(

  template <>
  struct isVulkanHandleType<)" HEADER_MACRO R"(_NAMESPACE::${className}>
  {
    static )" HEADER_MACRO R"(_CONST_OR_CONSTEXPR bool value = true;
  };
)";

    std::string className = stripPrefix( handleData.first, STRUCT_PREFIX );

#if NEEDS_DEBUG_REPORT_OBJECT_TYPE_ENUM
    auto enumIt = m_enums.find( "VkDebugReportObjectTypeEXT" );
    assert( enumIt != m_enums.end() );
    auto                     valueIt                                     = std::find_if( enumIt->second.values.begin(),
                                 enumIt->second.values.end(),
                                 [&className]( EnumValueData const & evd ) { return evd.vkValue == "e" + className; } );
    static const std::string cppTypeFromDebugReportObjectTypeEXTTemplate = R"(
  template <>
  struct CppType<)" HEADER_MACRO R"(_NAMESPACE::DebugReportObjectTypeEXT, )" HEADER_MACRO R"(_NAMESPACE::DebugReportObjectTypeEXT::e${className}>
  {
    using Type = )" HEADER_MACRO R"(_NAMESPACE::${className};
  };
)";
    std::string              cppTypeFromDebugReportObjectTypeEXT =
      ( valueIt != enumIt->second.values.end() )
                     ? replaceWithMap( cppTypeFromDebugReportObjectTypeEXTTemplate, { { "className", className } } )
                     : "";
    std::string debugReportObjectType = ( valueIt != enumIt->second.values.end() ) ? valueIt->vkValue : "eUnknown";
#endif
    std::string enter, leave;
    std::tie( enter, leave ) = generateProtection( handleData.first, !handleData.second.alias.empty() );

#ifdef NEEDS_OBJECT_TYPE_ENUM
    assert( !handleData.second.objTypeEnum.empty() );
    enumIt = m_enums.find( STRUCT_PREFIX "ObjectType" );
    assert( enumIt != m_enums.end() );
    valueIt = std::find_if(
      enumIt->second.values.begin(), enumIt->second.values.end(), [&handleData]( EnumValueData const & evd ) {
        return evd.vulkanValue == handleData.second.objTypeEnum;
      } );
    assert( valueIt != enumIt->second.values.end() );
#endif

    str += replaceWithMap( templateString,
                           { { "className", className },
                             { "commands", commands },
#if NEEDS_DEBUG_REPORT_OBJECT_TYPE_ENUM
                             { "CppTypeFromDebugReportObjectTypeEXT", cppTypeFromDebugReportObjectTypeEXT },
                             { "debugReportObjectType", debugReportObjectType },
#endif
                             { "enter", enter },
                             { "memberName", startLowerCase( stripPrefix( handleData.first, STRUCT_PREFIX ) ) },
#ifdef NEEDS_OBJECT_TYPE_ENUM
                             { "objTypeEnum", valueIt->vkValue }
#endif
                           } );

    if ( !handleData.second.alias.empty() )
    {
      str += "  using " + stripPrefix( handleData.second.alias, STRUCT_PREFIX ) + " = " + stripPrefix( handleData.first, STRUCT_PREFIX ) +
             ";\n";
    }
    str += leave;
  }

  m_listingTypes.erase( handleData.first );
  m_listedTypes.insert( handleData.first );
}

void VulkanHppGenerator::appendHandles( std::string & str )
{
  std::set<std::string> listedHandles;
  for ( auto const & handle : m_handles )
  {
    if ( m_listedTypes.find( handle.first ) == m_listedTypes.end() )
    {
      assert( m_listingTypes.empty() );
      appendHandle( str, handle );
      assert( m_listingTypes.empty() );
    }
  }
}

void VulkanHppGenerator::appendHandlesCommandDefinitions( std::string & str ) const
{
  for ( auto const & handle : m_handles )
  {
    // finally the commands, that are member functions of this handle
    for ( auto const & command : handle.second.commands )
    {
      auto commandIt = m_commands.find( command );
      assert( commandIt != m_commands.end() );

      std::string strippedName = startLowerCase( stripPrefix( commandIt->first, COMMAND_PREFIX ) );

      str += "\n";
      appendCommand( str, commandIt->first, commandIt->second, true );

      // special handling for destroy functions
      std::string commandName = determineCommandName( commandIt->first, commandIt->second.params[0].type.type );
      if ( ( ( commandIt->first.substr( 2, 7 ) == "Destroy" ) && ( commandName != "destroy" ) ) ||
           ( commandIt->first.substr( 2, 4 ) == "Free" ) ||
           ( commandIt->first == COMMAND_PREFIX "ReleasePerformanceConfigurationINTEL" ) )
      {
        std::string destroyCommandString;
        // in case there are aliases to this function, filter them out here
        CommandData commandData = commandIt->second;
        commandData.aliasData.clear();

        bool complex = needsComplexBody( commandIt->second );
        if ( complex )
        {
          commandData.extensions.clear();
          commandData.feature.clear();
        }

        appendCommand( destroyCommandString, commandIt->first, commandData, true );
        std::string shortenedName;
        if ( commandIt->first.substr( 2, 7 ) == "Destroy" )
        {
          shortenedName = "destroy";
        }
        else if ( commandIt->first.substr( 2, 4 ) == "Free" )
        {
          shortenedName = "free";
        }
        else
        {
          assert( commandIt->first == COMMAND_PREFIX "ReleasePerformanceConfigurationINTEL" );
          shortenedName = "release";
        }
        size_t pos = destroyCommandString.find( commandName );
        while ( pos != std::string::npos )
        {
          destroyCommandString.replace( pos, commandName.length(), shortenedName );
          pos = destroyCommandString.find( commandName, pos );
        }
        // we need to remove the default argument for the first argument, to prevent ambiguities!
        assert( 1 < commandIt->second.params.size() );
        pos =
          destroyCommandString.find( commandIt->second.params[1].name );  // skip the standard version of the function
        assert( pos != std::string::npos );
        pos = destroyCommandString.find( commandIt->second.params[1].name,
                                         pos + 1 );  // get the argument to destroy in the advanced version
        assert( pos != std::string::npos );
        pos = destroyCommandString.find( " " HEADER_MACRO "_DEFAULT_ARGUMENT_ASSIGNMENT", pos );
        if ( pos != std::string::npos )
        {
          destroyCommandString.erase( pos, strlen(" " HEADER_MACRO "_DEFAULT_ARGUMENT_ASSIGNMENT" ) );
        }

        if ( complex )
        {
          std::string enter, leave;
          std::tie( enter, leave ) = generateProtection( commandIt->second.feature, commandIt->second.extensions );

          assert( commandIt->second.aliasData.size() == 1 );
          auto aliasDataIt = commandIt->second.aliasData.begin();
#if !defined( NDEBUG )
          std::string aliasEnter, aliasLeave;
          std::tie( aliasEnter, aliasLeave ) =
            generateProtection( aliasDataIt->second.feature, aliasDataIt->second.extensions );
          assert( aliasEnter.empty() );
#endif

          assert( !enter.empty() );
          pos = destroyCommandString.find( commandIt->first );
          while ( pos != std::string::npos )
          {
            assert( ( 6 < pos ) && ( destroyCommandString.substr( pos - 6, 6 ) == "    d." ) );
            size_t endPos = destroyCommandString.find( ';', pos );
            assert( endPos != std::string::npos );
            std::string originalCall = destroyCommandString.substr( pos - 6, endPos - pos + 7 );
            std::string aliasCall    = originalCall;
            aliasCall.replace( 6, commandIt->first.length(), aliasDataIt->first );
            destroyCommandString.replace(
              pos - 6, endPos - pos + 7, enter + originalCall + "\n#else\n" + aliasCall + "\n" + leave );
            pos = destroyCommandString.find( commandIt->first, endPos );
          }
        }
        str += "\n" + destroyCommandString;
      }
    }
  }
}

void VulkanHppGenerator::appendHashStructures( std::string & str ) const
{
  str +=
    "\n"
    "namespace std\n"
    "{\n";

  const std::string hashTemplate = R"(  template <> struct hash<)" HEADER_MACRO R"(_NAMESPACE::${type}>
  {
    std::size_t operator()()" HEADER_MACRO R"(_NAMESPACE::${type} const& ${name}) const )" HEADER_MACRO R"(_NOEXCEPT
    {
      return std::hash<)" STRUCT_PREFIX R"(${type}>{}(static_cast<)" STRUCT_PREFIX R"(${type}>(${name}));
    }
  };
)";
  for ( auto handle : m_handles )
  {
    if ( !handle.first.empty() )
    {
      std::string enter, leave;
      std::tie( enter, leave ) = generateProtection( handle.first, !handle.second.alias.empty() );

      str += "\n" + enter;
      std::string type = stripPrefix( handle.first, STRUCT_PREFIX );
      std::string name = startLowerCase( type );
      str += replaceWithMap( hashTemplate, { { "name", name }, { "type", type } } );
      str += leave;
    }
  }

  str += "}\n";
}

// Intended only for `enum class Result`!
void VulkanHppGenerator::appendResultExceptions( std::string & str ) const
{
  std::string templateString = R"(
  class ${className} : public SystemError
  {
  public:
    ${className}( std::string const& message )
      : SystemError( make_error_code( ${enumName}::${enumMemberName} ), message ) {}
    ${className}( char const * message )
      : SystemError( make_error_code( ${enumName}::${enumMemberName} ), message ) {}
  };
)";

  auto enumData = m_enums.find( STRUCT_PREFIX "Result" );
  for ( auto const & value : enumData->second.values )
  {
    if ( beginsWith( value.vkValue, "eError" ) )
    {
      str += replaceWithMap( templateString,
                             { { "className", stripPrefix( value.vkValue, "eError" ) + "Error" },
                               { "enumName", stripPrefix( enumData->first, STRUCT_PREFIX ) },
                               { "enumMemberName", value.vkValue } } );
    }
  }
  str += "\n";
}

void VulkanHppGenerator::appendStruct( std::string & str, std::pair<std::string, StructureData> const & structure )
{
  assert( m_listingTypes.find( structure.first ) == m_listingTypes.end() );
  m_listingTypes.insert( structure.first );

  assert( m_listedTypes.find( structure.first ) == m_listedTypes.end() );

  for ( auto const & member : structure.second.members )
  {
    if ( structure.first != member.type.type )  // some structures hold a pointer to the very same structure type
    {
      appendType( str, member.type.type );
    }
  }

  if ( !structure.second.subStruct.empty() )
  {
    auto structureIt = m_structures.find( structure.second.subStruct );
    if ( ( structureIt != m_structures.end() ) && ( m_listedTypes.find( structureIt->first ) == m_listedTypes.end() ) )
    {
      appendStruct( str, *structureIt );
    }
  }

  if ( structure.second.isUnion )
  {
    appendUnion( str, structure );
  }
  else
  {
    appendStructure( str, structure );
  }

  m_listingTypes.erase( structure.first );
  m_listedTypes.insert( structure.first );
}

void VulkanHppGenerator::appendStructAssignmentOperators( std::string &                                 str,
                                                          std::pair<std::string, StructureData> const & structData,
                                                          std::string const &                           prefix ) const
{
  static const std::string assignmentFromVulkanType = R"(
${prefix}${structName} & operator=( )" STRUCT_PREFIX R"(${structName} const & rhs ) )" HEADER_MACRO R"(_NOEXCEPT
${prefix}{
${prefix}  *this = *reinterpret_cast<)" HEADER_MACRO R"(_NAMESPACE::${structName} const *>( &rhs );
${prefix}  return *this;
${prefix}}

${prefix}${structName} & operator=( ${structName} const & rhs ) )" HEADER_MACRO R"(_NOEXCEPT
${prefix}{
${prefix}  memcpy( static_cast<void *>( this ), &rhs, sizeof( ${structName} ) );
${prefix}  return *this;
${prefix}}
)";
  str += replaceWithMap( assignmentFromVulkanType,
                         { { "prefix", prefix }, { "structName", stripPrefix( structData.first, STRUCT_PREFIX ) } } );
}

void VulkanHppGenerator::appendStructCompareOperators( std::string &                                 str,
                                                       std::pair<std::string, StructureData> const & structData ) const
{
  static const std::set<std::string> simpleTypes = { "char",      "double",   "DWORD",    "float",   "HANDLE",
                                                     "HINSTANCE", "HMONITOR", "HWND",     "int",     "int8_t",
                                                     "int16_t",   "int32_t",  "int64_t",  "LPCWSTR", "size_t",
                                                     "uint8_t",   "uint16_t", "uint32_t", "uint64_t" };
  // two structs are compared by comparing each of the elements
  std::string compareMembers;
  std::string intro = "";
  for ( size_t i = 0; i < structData.second.members.size(); i++ )
  {
    MemberData const & member = structData.second.members[i];
    auto               typeIt = m_types.find( member.type.type );
    assert( typeIt != m_types.end() );
    if ( ( typeIt->second.category == TypeCategory::Requires ) && member.type.postfix.empty() &&
         ( simpleTypes.find( member.type.type ) == simpleTypes.end() ) )
    {
      // this type might support operator==()... that is, use memcmp
      compareMembers +=
        intro + "( memcmp( &" + member.name + ", &rhs." + member.name + ", sizeof( " + member.type.type + " ) ) == 0 )";
    }
    else
    {
      // for all others, we use the operator== of that type
      compareMembers += intro + "( " + member.name + " == rhs." + member.name + " )";
    }
    intro = "\n          && ";
  }

  static const std::string compareTemplate = R"(
#if defined()" HEADER_MACRO R"(_HAS_SPACESHIP_OPERATOR)
    auto operator<=>( ${name} const& ) const = default;
#else
    bool operator==( ${name} const& rhs ) const )" HEADER_MACRO R"(_NOEXCEPT
    {
      return ${compareMembers};
    }

    bool operator!=( ${name} const& rhs ) const )" HEADER_MACRO R"(_NOEXCEPT
    {
      return !operator==( rhs );
    }
#endif
)";

  str += replaceWithMap( compareTemplate,
                         { { "name", stripPrefix( structData.first, STRUCT_PREFIX ) }, { "compareMembers", compareMembers } } );
}

std::string VulkanHppGenerator::constructArgumentListEnhanced( std::vector<ParamData> const & params,
                                                               std::set<size_t> const &       skippedParams,
                                                               size_t                         singularParam,
                                                               bool                           definition,
                                                               bool                           withAllocators,
                                                               bool                           structureChain ) const
{
  size_t defaultStartIndex = withAllocators ? ~0 : determineDefaultStartIndex( params, skippedParams );

  std::string argumentList;
  for ( size_t i = 0; i < params.size(); ++i )
  {
    if ( skippedParams.find( i ) == skippedParams.end() )
    {
      bool hasDefaultAssignment = false;
      if ( i == singularParam )
      {
        assert( params[i].type.isConstPointer() && !params[i].len.empty() &&
                !isLenByStructMember( params[i].len, params ) && beginsWith( params[i].type.type, STRUCT_PREFIX ) );
        argumentList += "const " + stripPrefix( params[i].type.type, STRUCT_PREFIX ) + " & " +
                        stripPluralS( startLowerCase( stripPrefix( params[i].name, "p" ) ) );
      }
      else if ( params[i].type.isPointerToConstPointer() )
      {
        assert( params[i].len.empty() && !params[i].optional );
        if ( !params[i].type.prefix.empty() )
        {
          argumentList += params[i].type.prefix + " ";
        }
        argumentList += params[i].type.type + " *& " + params[i].name;
      }
      else if ( params[i].type.isConstPointer() )
      {
        std::string name = startLowerCase( stripPrefix( params[i].name, "p" ) );
        if ( params[i].len.empty() )
        {
          assert( !params[i].type.prefix.empty() && ( params[i].type.postfix == "*" || params[i].type.postfix == "**" ) );
          assert( params[i].arraySizes.empty() );
          if ( params[i].type.type == "void" )
          {
            argumentList += params[i].type.compose() + " " + params[i].name;
          }
          else if ( params[i].optional )
          {
            argumentList +=
              "Optional<const " + stripPrefix( params[i].type.type, STRUCT_PREFIX ) + "> " + name +
              ( ( definition || withAllocators ) ? "" : " " HEADER_MACRO "_DEFAULT_ARGUMENT_NULLPTR_ASSIGNMENT" );
            hasDefaultAssignment = true;
          }
          else
          {
            argumentList += params[i].type.prefix + " " + stripPrefix( params[i].type.type, STRUCT_PREFIX ) + " & " + name;
          }
        }
        else
        {
          assert( params[i].arraySizes.empty() );
          if ( params[i].len == "null-terminated" )
          {
            assert( params[i].type.type == "char" );
            if ( params[i].optional )
            {
              argumentList +=
                "Optional<const std::string> " + name +
                ( ( definition || withAllocators ) ? "" : " " HEADER_MACRO "_DEFAULT_ARGUMENT_NULLPTR_ASSIGNMENT" );
              hasDefaultAssignment = true;
            }
            else
            {
              argumentList += "const std::string & " + name;
            }
          }
          else
          {
            std::string type = params[i].type.compose();
            assert( endsWith( type, "*" ) );
            type.pop_back();
            size_t pos = type.find( "void" );
            if ( pos != std::string::npos )
            {
              type.replace( pos, 4, "T" );
            }

            argumentList += "ArrayProxy<" + type + "> const & " + name;
          }
        }
      }
      else if ( params[i].type.isNonConstPointer() )
      {
        assert( params[i].len.empty() && !params[i].optional );
        if ( !params[i].type.prefix.empty() )
        {
          argumentList += params[i].type.prefix + " ";
        }
        argumentList += params[i].type.type + " & " + params[i].name;
      }
      else if ( beginsWith( params[i].type.type, STRUCT_PREFIX ) )
      {
        assert( !params[i].type.isConstPointer() );
        argumentList += params[i].type.compose() + " " + params[i].name + constructCArraySizes( params[i].arraySizes );
      }
      else
      {
        assert( params[i].arraySizes.empty() );
        argumentList += params[i].type.compose() + " " + params[i].name;
      }
      argumentList +=
        std::string( !definition && params[i].optional && ( defaultStartIndex <= i ) && !hasDefaultAssignment
                       ? " " HEADER_MACRO "_DEFAULT_ARGUMENT_ASSIGNMENT"
                       : "" ) +
        ", ";
    }
  }
  if ( withAllocators )
  {
    if ( structureChain )
    {
#ifdef NEEDS_STRUCTURE_CHAIN
      argumentList += "StructureChainAllocator & structureChainAllocator, ";
#endif
    }
    else
    {
      for ( auto sp : skippedParams )
      {
        if ( !params[sp].len.empty() )
        {
          std::string type = ( params[sp].type.type == "void" )
                               ? "Uint8_t"
                               : startUpperCase( stripPrefix( params[sp].type.type, STRUCT_PREFIX ) );
          argumentList += type + "Allocator & " + startLowerCase( type ) + "Allocator, ";
        }
      }
    }
  }
#ifdef NEEDS_DISPATCH
  argumentList +=
    std::string( "Dispatch const & d" ) + ( definition ? "" : " " HEADER_MACRO "_DEFAULT_DISPATCHER_ASSIGNMENT" );
#else
  argumentList = argumentList.substr(0, argumentList.size() - 2);
#endif
  return argumentList;
}

std::string VulkanHppGenerator::constructArgumentListStandard( std::vector<ParamData> const & params,
                                                               std::set<size_t> const &       skippedParams ) const
{
  std::string argumentList;
  for ( size_t i = 0; i < params.size(); ++i )
  {
    if ( skippedParams.find( i ) == skippedParams.end() )
    {
      argumentList +=
        params[i].type.compose() + " " + params[i].name + constructCArraySizes( params[i].arraySizes ) + ", ";
    }
  }
#ifdef NEEDS_DISPATCH
  argumentList += "Dispatch const & d ";
#else
  argumentList = argumentList.substr(0, argumentList.size() - 2);
#endif
  return argumentList;
}

std::string VulkanHppGenerator::constructCallArgumentsEnhanced( std::string const &            handle,
                                                                std::vector<ParamData> const & params,
                                                                bool                           nonConstPointerAsNullptr,
                                                                size_t singularParamIndex ) const
{
  std::string arguments;
  bool        encounteredArgument = false;
  for ( auto const & param : params )
  {
    if ( encounteredArgument )
    {
      arguments += ", ";
    }
    if ( ( param.type.type == handle ) && param.type.isValue() )
    {
      // if at all, this is the first argument, and it's the implicitly provided member handle
      assert( param.name == params[0].name );
      assert( param.arraySizes.empty() && param.len.empty() );
      arguments += "m_" + startLowerCase( stripPrefix( param.type.type, STRUCT_PREFIX ) );
    }
    else if ( param.type.isConstPointer() ||
              ( specialPointerTypes.find( param.type.type ) != specialPointerTypes.end() ) )
    {
      std::string name = startLowerCase( stripPrefix( param.name, "p" ) );
      if ( param.len.empty() )
      {
        assert( param.arraySizes.empty() );
        if ( beginsWith( param.type.type, STRUCT_PREFIX ) )
        {
          if ( param.optional )
          {
            name = "static_cast<" + param.type.compose() + ">( " + name + " )";
          }
          else
          {
            name = "&" + name;
          }
          arguments += "reinterpret_cast<const " + param.type.type + " *>( " + name + " )";
        }
        else
        {
          assert( !param.optional );
          if ( param.type.type == "void" )
          {
            // use the original name here, as void-pointer are not mapped to some reference
            arguments += param.name;
          }
          else
          {
            arguments += "&" + name;
          }
        }
      }
      else if ( param.len == "null-terminated" )
      {
        assert( ( param.type.type == "char" ) && param.arraySizes.empty() );
        if ( param.optional )
        {
          arguments += name + " ? " + name + "->c_str() : nullptr";
        }
        else
        {
          arguments += name + ".c_str()";
        }
      }
      else
      {
        if ( ( singularParamIndex != INVALID_INDEX ) && ( params[singularParamIndex].len == param.len ) )
        {
          name = "&" + stripPluralS( name );
        }
        else
        {
          name += ".data()";
        }
        if ( beginsWith( param.type.type, STRUCT_PREFIX ) || ( param.type.type == "void" ) )
        {
          arguments += "reinterpret_cast<" + param.type.prefix + " " + param.type.type + " " + param.type.postfix +
                       ">( " + name + " )";
        }
        else
        {
          arguments += name;
        }
      }
    }
    else if ( param.type.isNonConstPointer() &&
              ( specialPointerTypes.find( param.type.type ) == specialPointerTypes.end() ) )
    {
      assert( beginsWith( param.name, "p" ) );
      std::string name = startLowerCase( stripPrefix( param.name, "p" ) );
      if ( param.len.empty() )
      {
        assert( param.arraySizes.empty() && !param.optional );
        if ( beginsWith( param.type.type, STRUCT_PREFIX ) )
        {
          arguments += "reinterpret_cast<" + param.type.type + " *>( &" + name + " )";
        }
        else
        {
          arguments += "&" + name;
        }
      }
      else
      {
        assert( param.arraySizes.empty() );
        if ( nonConstPointerAsNullptr )
        {
          arguments += "nullptr";
        }
        else if ( beginsWith( param.type.type, STRUCT_PREFIX ) || ( param.type.type == "void" ) )
        {
          if ( ( singularParamIndex != INVALID_INDEX ) && ( params[singularParamIndex].name == param.name ) )
          {
            name = "&" + stripPluralS( name );
          }
          else
          {
            name += ".data()";
          }
          arguments += "reinterpret_cast<" + param.type.type + " *>( " + name + " )";
        }
        else
        {
          arguments += name + ".data()";
        }
      }
    }
    else
    {
      assert( param.len.empty() );
      if ( beginsWith( param.type.type, STRUCT_PREFIX ) )
      {
        if ( param.arraySizes.empty() )
        {
          auto pointerIt = std::find_if(
            params.begin(), params.end(), [&param]( ParamData const & pd ) { return pd.len == param.name; } );
          if ( pointerIt != params.end() )
          {
            arguments += startLowerCase( stripPrefix( pointerIt->name, "p" ) ) + ".size()";
            if ( pointerIt->type.type == "void" )
            {
              arguments += " * sizeof( T )";
            }
          }
          else
          {
            arguments += "static_cast<" + param.type.type + ">( " + param.name + " )";
          }
        }
        else
        {
          assert( param.arraySizes.size() == 1 );
          assert( param.type.prefix == "const" );
          arguments += "reinterpret_cast<const " + param.type.type + " *>( " + param.name + " )";
        }
      }
      else
      {
        assert( param.arraySizes.empty() );
        if ( ( singularParamIndex != INVALID_INDEX ) && ( params[singularParamIndex].len == param.name ) )
        {
          assert( ( param.type.type == "size_t" ) || ( param.type.type == "uint32_t" ) );
          if ( params[singularParamIndex].type.type == "void" )
          {
            arguments += "sizeof( T )";
          }
          else
          {
            arguments += "1";
          }
        }
        else
        {
          auto pointerIt = std::find_if(
            params.begin(), params.end(), [&param]( ParamData const & pd ) { return pd.len == param.name; } );
          if ( pointerIt != params.end() )
          {
            arguments += startLowerCase( stripPrefix( pointerIt->name, "p" ) ) + ".size()";
            if ( pointerIt->type.type == "void" )
            {
              arguments += " * sizeof( T )";
            }
          }
          else
          {
            arguments += param.name;
          }
        }
      }
    }
    encounteredArgument = true;
  }
  return arguments;
}

std::string VulkanHppGenerator::constructCallArgumentsStandard( std::string const &            handle,
                                                                std::vector<ParamData> const & params ) const
{
  std::string arguments;
  bool        encounteredArgument = false;
  for ( auto const & param : params )
  {
    if ( encounteredArgument )
    {
      arguments += ", ";
    }
    if ( ( param.type.type == handle ) && param.type.isValue() )
    {
      assert( param.arraySizes.empty() && param.len.empty() );
      arguments += "m_" + startLowerCase( stripPrefix( param.type.type, STRUCT_PREFIX ) );
    }
    else
    {
      std::string argument = param.name;
      if ( beginsWith( param.type.type, STRUCT_PREFIX ) )
      {
        if ( !param.arraySizes.empty() )
        {
          assert( param.arraySizes.size() == 1 );
          assert( param.type.isValue() );
          assert( param.type.prefix == "const" );
          argument = "reinterpret_cast<const " + param.type.type + "*>( " + argument + " )";
        }
        else if ( param.type.isValue() )
        {
          argument = "static_cast<" + param.type.type + ">( " + argument + " )";
        }
        else
        {
          assert( !param.type.postfix.empty() );
          argument = "reinterpret_cast<" + ( param.type.prefix.empty() ? "" : param.type.prefix ) + " " +
                     param.type.type + " " + param.type.postfix + ">( " + argument + " )";
        }
      }
      arguments += argument;
    }
    encounteredArgument = true;
  }
  return arguments;
}

std::string VulkanHppGenerator::constructCommandResult( std::string const &              name,
                                                        CommandData const &              commandData,
                                                        bool                             definition,
                                                        std::map<size_t, size_t> const & vectorParamIndices ) const
{
  assert( commandData.returnType == STRUCT_PREFIX "Result" );

  std::set<size_t> skippedParameters =
    determineSkippedParams( commandData.handle, commandData.params, vectorParamIndices, {}, false );

  std::string argumentList =
    constructArgumentListEnhanced( commandData.params, skippedParameters, INVALID_INDEX, definition, false, false );
  std::string commandName = determineCommandName( name, commandData.params[0].type.type );
  std::string nodiscard  = determineNoDiscard( 1 < commandData.successCodes.size(), 1 < commandData.errorCodes.size() );
  std::string returnType = ( 1 < commandData.successCodes.size() ) ? "Result" : "typename ResultValueType<void>::type";

  if ( definition )
  {
    std::string const functionTemplate =
#ifdef NEEDS_DISPATCH
      R"(  template <typename Dispatch>)" "\n"
#endif
      R"(  ${nodiscard})" HEADER_MACRO R"(_INLINE ${returnType} ${className}${classSeparator}${commandName}( ${argumentList} ) const
  {
    Result result = static_cast<Result>( )"
#ifdef NEEDS_DISPATCH
      "d."
#endif
      R"(${vkCommand}( ${callArguments} ) );
    return createResultValue( result, )" HEADER_MACRO R"(_NAMESPACE_STRING "::${className}${classSeparator}${commandName}"${successCodeList} );
  })";

    return replaceWithMap(
      functionTemplate,
      { { "argumentList", argumentList },
        { "callArguments", constructCallArgumentsEnhanced( commandData.handle, commandData.params, false, false ) },
        { "className", commandData.handle.empty() ? "" : stripPrefix( commandData.handle, STRUCT_PREFIX ) },
        { "classSeparator", commandData.handle.empty() ? "" : "::" },
        { "commandName", commandName },
        { "nodiscard", nodiscard },
        { "returnType", returnType },
        { "successCodeList", constructSuccessCodeList( commandData.successCodes ) },
        { "vkCommand", name } } );
  }
  else
  {
    std::string const functionTemplate =
#ifdef NEEDS_DISPATCH
      R"(    template <typename Dispatch = )" HEADER_MACRO R"(_DEFAULT_DISPATCHER_TYPE>)" "\n"
#endif
      R"(    ${nodiscard}${returnType} ${commandName}( ${argumentList} ) const;)";

    return replaceWithMap( functionTemplate,
                           { { "argumentList", argumentList },
                             { "commandName", commandName },
                             { "nodiscard", nodiscard },
                             { "returnType", returnType } } );
  }
}

std::string VulkanHppGenerator::constructCommandResultEnumerate( std::string const &               name,
                                                                 CommandData const &               commandData,
                                                                 bool                              definition,
                                                                 std::pair<size_t, size_t> const & vectorParamIndices,
                                                                 bool                              withAllocator ) const
{
  assert( commandData.returnType == STRUCT_PREFIX "Result" );
  assert( ( commandData.successCodes.size() == 2 ) && ( commandData.successCodes[0] == MACRO_PREFIX "_SUCCESS" ) &&
          ( commandData.successCodes[1] == MACRO_PREFIX "_INCOMPLETE" ) );

  std::set<size_t> skippedParams = determineSkippedParams( commandData.handle,
                                                           commandData.params,
                                                           { vectorParamIndices },
                                                           { vectorParamIndices.second, vectorParamIndices.first },
                                                           false );

  std::string argumentList =
    constructArgumentListEnhanced( commandData.params, skippedParams, INVALID_INDEX, definition, withAllocator, false );
  std::string commandName = determineCommandName( name, commandData.params[0].type.type );
  std::string nodiscard = determineNoDiscard( 1 < commandData.successCodes.size(), 1 < commandData.errorCodes.size() );
  std::string vectorElementType = ( commandData.params[vectorParamIndices.first].type.type == "void" )
                                    ? "uint8_t"
                                    : stripPrefix( commandData.params[vectorParamIndices.first].type.type, STRUCT_PREFIX );
  std::string allocatorType     = startUpperCase( vectorElementType ) + "Allocator";

  if ( definition )
  {
    const std::string functionTemplate =
      R"(  template <typename ${allocatorType})"
#ifdef NEEDS_DISPATCH
      R"(, typename Dispatch)"
#endif
      "${typenameCheck}>\n" R"(  ${nodiscard})" HEADER_MACRO R"(_INLINE typename ResultValueType<std::vector<${vectorElementType}, ${allocatorType}>>::type ${className}${classSeparator}${commandName}( ${argumentList} )${const}
  {
    std::vector<${vectorElementType}, ${allocatorType}> ${vectorName}${vectorAllocator};
    ${counterType} ${counterName};
    Result result;
    do
    {
      result = static_cast<Result>( )"
#ifdef NEEDS_DISPATCH
      "d."
#endif
      R"(${vkCommand}( ${firstCallArguments} ) );
      if ( ( result == Result::eSuccess ) && ${counterName} )
      {
        ${vectorName}.resize( ${counterName} );
        result = static_cast<Result>( )"
#ifdef NEEDS_DISPATCH
      "d."
#endif
      R"(${vkCommand}( ${secondCallArguments} ) );
        )" HEADER_MACRO R"(_ASSERT( ${counterName} <= ${vectorName}.size() );
      }
    } while ( result == Result::eIncomplete );
    if ( ( result == Result::eSuccess ) && ( ${counterName} < ${vectorName}.size() ) )
    {
      ${vectorName}.resize( ${counterName} );
    }
    return createResultValue( result, ${vectorName}, )" HEADER_MACRO R"(_NAMESPACE_STRING"::${className}${classSeparator}${commandName}" );
  })";

    std::string typenameCheck = withAllocator
                                  ? ( ", typename B, typename std::enable_if<std::is_same<typename B::value_type, " +
                                      vectorElementType + ">::value, int>::type " )
                                  : "";

    return replaceWithMap(
      functionTemplate,
      { { "allocatorType", allocatorType },
        { "argumentList", argumentList },
        { "className", commandData.handle.empty() ? "" : stripPrefix( commandData.handle, STRUCT_PREFIX ) },
        { "classSeparator", commandData.handle.empty() ? "" : "::" },
        { "commandName", commandName },
        { "const", commandData.handle.empty() ? "" : " const" },
        { "counterName", startLowerCase( stripPrefix( commandData.params[vectorParamIndices.second].name, "p" ) ) },
        { "counterType", commandData.params[vectorParamIndices.second].type.type },
        { "firstCallArguments",
          constructCallArgumentsEnhanced( commandData.handle, commandData.params, true, INVALID_INDEX ) },
        { "nodiscard", nodiscard },
        { "secondCallArguments",
          constructCallArgumentsEnhanced( commandData.handle, commandData.params, false, INVALID_INDEX ) },
        { "typenameCheck", typenameCheck },
        { "vectorAllocator", withAllocator ? ( "( " + startLowerCase( allocatorType ) + " )" ) : "" },
        { "vectorElementType", vectorElementType },
        { "vectorName", startLowerCase( stripPrefix( commandData.params[vectorParamIndices.first].name, "p" ) ) },
        { "vkCommand", name } } );
  }
  else
  {
    const std::string functionTemplate =
      R"(    template <typename ${allocatorType} = std::allocator<${vectorElementType}>)"
#ifdef NEEDS_DISPATCH
      R"(, typename Dispatch = )" HEADER_MACRO R"(_DEFAULT_DISPATCHER_TYPE)"
#endif
      "${typenameCheck}>\n" R"(    ${nodiscard}typename ResultValueType<std::vector<${vectorElementType}, ${allocatorType}>>::type ${commandName}( ${argumentList} )${const};)";

    std::string typenameCheck = withAllocator ? ( ", typename B = " + allocatorType +
                                                  ", typename std::enable_if<std::is_same<typename B::value_type, " +
                                                  vectorElementType + ">::value, int>::type = 0" )
                                              : "";

    return replaceWithMap( functionTemplate,
                           { { "allocatorType", allocatorType },
                             { "argumentList", argumentList },
                             { "const", commandData.handle.empty() ? "" : " const" },
                             { "commandName", commandName },
                             { "nodiscard", nodiscard },
                             { "typenameCheck", typenameCheck },
                             { "vectorElementType", vectorElementType } } );
  }
}

std::string
  VulkanHppGenerator::constructCommandResultEnumerateChained( std::string const &               name,
                                                              CommandData const &               commandData,
                                                              bool                              definition,
                                                              std::pair<size_t, size_t> const & vectorParamIndex,
                                                              std::vector<size_t> const &       returnParamIndices,
                                                              bool                              withAllocator ) const
{
  assert( commandData.returnType == STRUCT_PREFIX "Result" );
  assert( ( commandData.successCodes.size() == 2 ) && ( commandData.successCodes[0] == MACRO_PREFIX "_SUCCESS" ) &&
          ( commandData.successCodes[1] == MACRO_PREFIX "_INCOMPLETE" ) );

  std::set<size_t> skippedParams =
    determineSkippedParams( commandData.handle, commandData.params, { vectorParamIndex }, returnParamIndices, false );

  std::string argumentList =
    constructArgumentListEnhanced( commandData.params, skippedParams, INVALID_INDEX, definition, withAllocator, true );
  std::string commandName = determineCommandName( name, commandData.params[0].type.type );
  std::string nodiscard = determineNoDiscard( 1 < commandData.successCodes.size(), 1 < commandData.errorCodes.size() );
  assert( beginsWith( commandData.params[vectorParamIndex.first].type.type, STRUCT_PREFIX ) );
  std::string vectorElementType =
    HEADER_MACRO "_NAMESPACE::" + stripPrefix( commandData.params[vectorParamIndex.first].type.type, STRUCT_PREFIX );
  std::string allocatorType = startUpperCase( vectorElementType ) + "Allocator";

  if ( definition )
  {
    const std::string functionTemplate =
      R"(  template <typename StructureChain, typename StructureChainAllocator)"
#ifdef NEEDS_DISPATCH
      R"(, typename Dispatch)"
#endif
      "${typenameCheck}>\n" R"(  {nodiscard})" HEADER_MACRO R"(_INLINE typename ResultValueType<std::vector<StructureChain, StructureChainAllocator>>::type ${className}${classSeparator}${commandName}( ${argumentList} ) const
  {
    std::vector<StructureChain, StructureChainAllocator> returnVector${structureChainAllocator};
    std::vector<${vectorElementType}> ${vectorName};
    ${counterType} ${counterName};
    Result result;
    do
    {
      result = static_cast<Result>( )"
#ifdef NEEDS_DISPATCH
      "d."
#endif
      R"(${vkCommand}( ${firstCallArguments} ) );
      if ( ( result == Result::eSuccess ) && ${counterName} )
      {
        returnVector.resize( ${counterName} );
        ${vectorName}.resize( ${counterName} );
        for ( ${counterType} i = 0; i < ${counterName}; i++ )
        {
          ${vectorName}[i].pNext =
            returnVector[i].template get<${vectorElementType}>().pNext;
        }
        result = static_cast<Result>( )"
#ifdef NEEDS_DISPATCH
        "d."
#endif
        R"(${vkCommand}( ${secondCallArguments} ) );
        )" HEADER_MACRO R"(_ASSERT( ${counterName} <= ${vectorName}.size() );
      }
    } while ( result == Result::eIncomplete );
    if ( ( result == Result::eSuccess ) && ( ${counterName} < ${vectorName}.size() ) )
    {
      returnVector.resize( ${counterName} );
      ${vectorName}.resize( ${counterName} );
    }
    for ( ${counterType} i = 0; i < ${counterName}; i++ )
    {
      returnVector[i].template get<${vectorElementType}>() = ${vectorName}[i];
    }
    return createResultValue( result, returnVector, )" HEADER_MACRO R"(_NAMESPACE_STRING"::${className}${classSeparator}${commandName}" );
  })";

    std::string vectorName = startLowerCase( stripPrefix( commandData.params[vectorParamIndex.first].name, "p" ) );
    std::string typenameCheck =
      withAllocator
        ? ( ", typename B, typename std::enable_if<std::is_same<typename B::value_type, StructureChain>::value, int>::type" )
        : "";

    return replaceWithMap(
      functionTemplate,
      { { "argumentList", argumentList },
        { "className", commandData.handle.empty() ? "" : stripPrefix( commandData.handle, STRUCT_PREFIX ) },
        { "classSeparator", commandData.handle.empty() ? "" : "::" },
        { "commandName", commandName },
        { "counterName", startLowerCase( stripPrefix( commandData.params[vectorParamIndex.second].name, "p" ) ) },
        { "counterType", commandData.params[vectorParamIndex.second].type.type },
        { "firstCallArguments",
          constructCallArgumentsEnhanced( commandData.handle, commandData.params, true, INVALID_INDEX ) },
        { "nodiscard", nodiscard },
        { "secondCallArguments",
          constructCallArgumentsEnhanced( commandData.handle, commandData.params, false, INVALID_INDEX ) },
        { "structureChainAllocator", withAllocator ? ( "( structureChainAllocator )" ) : "" },
        { "typenameCheck", typenameCheck },
        { "vectorElementType", vectorElementType },
        { "vectorName", vectorName },
        { "vkCommand", name } } );
  }
  else
  {
    const std::string functionTemplate =
      R"(  template <typename StructureChain, typename StructureChainAllocator = std::allocator<StructureChain>)"
#ifdef NEEDS_DISPATCH
      R"(, typename Dispatch = )" HEADER_MACRO R"(_DEFAULT_DISPATCHER_TYPE)"
#endif
      "${typenameCheck}>\n" R"(  ${nodiscard}typename ResultValueType<std::vector<StructureChain, StructureChainAllocator>>::type ${commandName}( ${argumentList} ) const;)";

    std::string typenameCheck =
      withAllocator
        ? ( ", typename B = StructureChainAllocator, typename std::enable_if<std::is_same<typename B::value_type, StructureChain>::value, int>::type = 0" )
        : "";

    return replaceWithMap( functionTemplate,
                           { { "argumentList", argumentList },
                             { "commandName", commandName },
                             { "nodiscard", nodiscard },
                             { "typenameCheck", typenameCheck } } );
  }
}

std::string
  VulkanHppGenerator::constructCommandResultEnumerateTwoVectors( std::string const &              name,
                                                                 CommandData const &              commandData,
                                                                 bool                             definition,
                                                                 std::map<size_t, size_t> const & vectorParamIndices,
                                                                 std::vector<size_t> const &      returnParamIndices,
                                                                 bool                             withAllocators ) const
{
  assert( !commandData.handle.empty() && ( commandData.returnType == STRUCT_PREFIX "Result" ) );
  assert( ( commandData.successCodes.size() == 2 ) && ( commandData.successCodes[0] == MACRO_PREFIX "_SUCCESS" ) &&
          ( commandData.successCodes[1] == MACRO_PREFIX "_INCOMPLETE" ) );

  auto firstVectorParamIt  = vectorParamIndices.begin();
  auto secondVectorParamIt = std::next( firstVectorParamIt );

  assert( commandData.params[0].type.type == commandData.handle );
  assert( firstVectorParamIt->second == secondVectorParamIt->second );

  std::set<size_t> skippedParams =
    determineSkippedParams( commandData.handle, commandData.params, vectorParamIndices, returnParamIndices, false );

  std::string argumentList = constructArgumentListEnhanced(
    commandData.params, skippedParams, INVALID_INDEX, definition, withAllocators, false );
  std::string commandName = determineCommandName( name, commandData.params[0].type.type );
  std::string nodiscard = determineNoDiscard( 1 < commandData.successCodes.size(), 1 < commandData.errorCodes.size() );
  std::string templateTypeFirst  = stripPrefix( commandData.params[firstVectorParamIt->first].type.type, STRUCT_PREFIX );
  std::string templateTypeSecond = stripPrefix( commandData.params[secondVectorParamIt->first].type.type, STRUCT_PREFIX );

  if ( definition )
  {
    const std::string functionTemplate =
      R"(  template <typename ${templateTypeFirst}Allocator, typename ${templateTypeSecond}Allocator)"
#ifdef NEEDS_DISPATCH
      R"(, typename Dispatch)"
#endif
      "${typenameCheck}>\n" R"(  ${nodiscard})" HEADER_MACRO R"(_INLINE typename ResultValueType<std::pair<std::vector<${templateTypeFirst}, ${templateTypeFirst}Allocator>, std::vector<${templateTypeSecond}, ${templateTypeSecond}Allocator>>>::type ${className}${classSeparator}${commandName}( ${argumentList} ) const
  {
    std::pair<std::vector<${templateTypeFirst}, ${templateTypeFirst}Allocator>, std::vector<${templateTypeSecond}, ${templateTypeSecond}Allocator>> data${pairConstructor};
    std::vector<${templateTypeFirst}, ${templateTypeFirst}Allocator> & ${firstVectorName} = data.first;
    std::vector<${templateTypeSecond}, ${templateTypeSecond}Allocator> & ${secondVectorName} = data.second;
    ${counterType} ${counterName};
    Result result;
    do
    {
      result = static_cast<Result>( )"
#ifdef NEEDS_DISPATCH
        "d."
#endif
        R"(${vkCommand}( ${firstCallArguments} ) );
      if ( ( result == Result::eSuccess ) && counterCount )
      {
        ${firstVectorName}.resize( ${counterName} );
        ${secondVectorName}.resize( ${counterName} );
        result = static_cast<Result>( )"
#ifdef NEEDS_DISPATCH
        "d."
#endif
        R"(${vkCommand}( ${secondCallArguments} ) );
        )" HEADER_MACRO R"(_ASSERT( ${counterName} <= ${firstVectorName}.size() );
      }
    } while ( result == Result::eIncomplete );
    if ( ( result == Result::eSuccess ) && ( ${counterName} < ${firstVectorName}.size() ) )
    {
      ${firstVectorName}.resize( ${counterName} );
      ${secondVectorName}.resize( ${counterName} );
    }
    return createResultValue( result, data, )" HEADER_MACRO R"(_NAMESPACE_STRING"::${className}${classSeparator}${commandName}" );
  })";

    std::string pairConstructor =
      withAllocators
        ? ( "( std::piecewise_construct, std::forward_as_tuple( " +
            startLowerCase( stripPrefix( commandData.params[firstVectorParamIt->first].type.type, STRUCT_PREFIX ) ) +
            "Allocator ), std::forward_as_tuple( " +
            startLowerCase( stripPrefix( commandData.params[secondVectorParamIt->first].type.type, STRUCT_PREFIX ) ) +
            "Allocator ) )" )
        : "";
    std::string typenameCheck =
      withAllocators ? ( ", typename B1, typename B2, typename std::enable_if<std::is_same<typename B1::value_type, " +
                         templateTypeFirst + ">::value && std::is_same<typename B2::value_type, " + templateTypeSecond +
                         ">::value, int>::type " )
                     : "";

    return replaceWithMap(
      functionTemplate,
      { { "argumentList", argumentList },
        { "className", commandData.handle.empty() ? "" : stripPrefix( commandData.handle, STRUCT_PREFIX ) },
        { "classSeparator", commandData.handle.empty() ? "" : "::" },
        { "commandName", commandName },
        { "counterName",
          startLowerCase( stripPrefix( stripPluralS( commandData.params[firstVectorParamIt->second].name ), "p" ) ) },
        { "counterType", commandData.params[firstVectorParamIt->second].type.type },
        { "firstCallArguments",
          constructCallArgumentsEnhanced( commandData.handle, commandData.params, true, INVALID_INDEX ) },
        { "firstVectorName", startLowerCase( stripPrefix( commandData.params[firstVectorParamIt->first].name, "p" ) ) },
        { "nodiscard", nodiscard },
        { "pairConstructor", pairConstructor },
        { "secondCallArguments",
          constructCallArgumentsEnhanced( commandData.handle, commandData.params, false, INVALID_INDEX ) },
        { "secondVectorName",
          startLowerCase( stripPrefix( commandData.params[secondVectorParamIt->first].name, "p" ) ) },
        { "templateTypeFirst", templateTypeFirst },
        { "templateTypeSecond", templateTypeSecond },
        { "typenameCheck", typenameCheck },
        { "vkCommand", name } } );
  }
  else
  {
    const std::string functionTemplate =
      R"(  template <typename ${templateTypeFirst}Allocator = std::allocator<${templateTypeFirst}>, typename ${templateTypeSecond}Allocator = std::allocator<${templateTypeSecond}>)"
#ifdef NEEDS_DISPATCH
      R"(, typename Dispatch = )" HEADER_MACRO R"(_DEFAULT_DISPATCHER_TYPE)"
#endif
      "${typenameCheck}>\n" R"(  ${nodiscard}typename ResultValueType<std::pair<std::vector<${templateTypeFirst}, ${templateTypeFirst}Allocator>, std::vector<${templateTypeSecond}, ${templateTypeSecond}Allocator>>>::type ${commandName}( ${argumentList} ) const;)";

    std::string typenameCheck =
      withAllocators
        ? ( ", typename B1 = " + templateTypeFirst + "Allocator, typename B2 = " + templateTypeSecond +
            "Allocator, typename std::enable_if<std::is_same<typename B1::value_type, " + templateTypeFirst +
            ">::value && std::is_same<typename B2::value_type, " + templateTypeSecond + ">::value, int>::type = 0" )
        : "";

    return replaceWithMap( functionTemplate,
                           { { "argumentList", argumentList },
                             { "commandName", commandName },
                             { "nodiscard", nodiscard },
                             { "templateTypeFirst", templateTypeFirst },
                             { "templateTypeSecond", templateTypeSecond },
                             { "typenameCheck", typenameCheck } } );
  }
}

std::string VulkanHppGenerator::constructCommandResultEnumerateTwoVectorsDeprecated(
  std::string const &              name,
  CommandData const &              commandData,
  bool                             definition,
  std::map<size_t, size_t> const & vectorParamIndices,
  bool                             withAllocators ) const
{
  size_t returnParamIndex = determineReturnParamIndex( commandData, vectorParamIndices, true );

  std::string argumentList = constructFunctionHeaderArgumentsEnhanced(
    commandData, returnParamIndex, returnParamIndex, vectorParamIndices, !definition, withAllocators );
  std::string commandName = determineCommandName( name, commandData.params[0].type.type );
  std::string nodiscard  = determineNoDiscard( 1 < commandData.successCodes.size(), 1 < commandData.errorCodes.size() );
  std::string returnType = determineEnhancedReturnType( commandData, returnParamIndex, false );
  std::string templateType = stripPrefix( commandData.params[returnParamIndex].type.type, STRUCT_PREFIX );

  if ( definition )
  {
    const std::string functionTemplate =
      R"(  template <typename Allocator)"
#ifdef NEEDS_DISPATCH
      R"(, typename Dispatch)"
#endif
      "${typeCheck}>\n  " HEADER_MACRO R"(_DEPRECATED( "This function is deprecated. Use one of the other flavours of it.")
  ${nodiscard})" HEADER_MACRO R"(_INLINE typename ResultValueType<${returnType}>::type ${className}${classSeparator}${commandName}( ${argumentList} ) const
  {
    ${functionBody}
  })";

    std::string typeCheck = withAllocators
                              ? ", typename B, typename std::enable_if<std::is_same<typename B::value_type, " +
                                  templateType + ">::value, int>::type"
                              : "";

    return replaceWithMap( functionTemplate,
                           { { "argumentList", argumentList },
                             { "className", commandData.handle.empty() ? "" : stripPrefix( commandData.handle, STRUCT_PREFIX ) },
                             { "classSeparator", commandData.handle.empty() ? "" : "::" },
                             { "commandName", commandName },
                             { "functionBody",
                               constructFunctionBodyEnhanced( "  ",
                                                              name,
                                                              commandData,
                                                              returnParamIndex,
                                                              returnParamIndex,
                                                              vectorParamIndices,
                                                              true,
                                                              returnType,
                                                              withAllocators ) },
                             { "nodiscard", nodiscard },
                             { "returnType", returnType },
                             { "typeCheck", typeCheck } } );
  }
  else
  {
    const std::string functionTemplate =
      R"(  template <typename Allocator = std::allocator<${templateType}>)"
#ifdef NEEDS_DISPATCH
      R"(, typename Dispatch  = )" HEADER_MACRO R"(_DEFAULT_DISPATCHER_TYPE${typeCheck})"
#endif
      ">\n" R"(  ${nodiscard}typename ResultValueType<${returnType}>::type ${commandName}( ${argumentList} ) const;)";

    std::string typeCheck =
      withAllocators ? ", typename B = Allocator, typename std::enable_if<std::is_same<typename B::value_type, " +
                         templateType + ">::value, int>::type = 0"
                     : "";

    return replaceWithMap( functionTemplate,
                           { { "argumentList", argumentList },
                             { "commandName", commandName },
                             { "nodiscard", nodiscard },
                             { "returnType", returnType },
                             { "templateType", templateType },
                             { "typeCheck", typeCheck } } );
  }
}

std::string VulkanHppGenerator::constructCommandResultGetChain( std::string const & name,
                                                                CommandData const & commandData,
                                                                bool                definition,
                                                                size_t              nonConstPointerIndex ) const
{
  assert( !commandData.handle.empty() && ( commandData.returnType == STRUCT_PREFIX "Result" ) && !commandData.errorCodes.empty() );

  std::set<size_t> skippedParams =
    determineSkippedParams( commandData.handle, commandData.params, {}, { nonConstPointerIndex }, false );

  std::string argumentList =
    constructArgumentListEnhanced( commandData.params, skippedParams, INVALID_INDEX, definition, false, false );
  std::string commandName = determineCommandName( name, commandData.params[0].type.type );
  std::string nodiscard = determineNoDiscard( 1 < commandData.successCodes.size(), 1 < commandData.errorCodes.size() );
  assert( beginsWith( commandData.params[nonConstPointerIndex].type.type, STRUCT_PREFIX ) );
  std::string returnType =
    HEADER_MACRO "_NAMESPACE::" + stripPrefix( commandData.params[nonConstPointerIndex].type.type, STRUCT_PREFIX );

  if ( definition )
  {
    std::string const functionTemplate =
      R"(  template <typename X, typename Y, typename... Z)"
#ifdef NEEDS_DISPATCH
      R"(, typename Dispatch)"
#endif
      ">\n  " HEADER_MACRO R"(_NODISCARD_WHEN_NO_EXCEPTIONS )" HEADER_MACRO R"(_INLINE typename ResultValueType<StructureChain<X, Y, Z...>>::type ${className}${classSeparator}${commandName}( ${argumentList} ) const
  {
    StructureChain<X, Y, Z...> structureChain;
    ${returnType} & ${returnVariable} = structureChain.template get<${returnType}>();
    Result result = static_cast<Result>( )"
#ifdef NEEDS_DISPATCH
        "d."
#endif
        R"(${vkCommand}( ${callArguments} ) );
    return createResultValue( result, structureChain, )" HEADER_MACRO R"(_NAMESPACE_STRING"::${className}${classSeparator}${commandName}"${successCodeList} );
  })";

    return replaceWithMap(
      functionTemplate,
      { { "argumentList", argumentList },
        { "callArguments",
          constructCallArgumentsEnhanced( commandData.handle, commandData.params, false, INVALID_INDEX ) },
        { "className", commandData.handle.empty() ? "" : stripPrefix( commandData.handle, STRUCT_PREFIX ) },
        { "classSeparator", commandData.handle.empty() ? "" : "::" },
        { "commandName", commandName },
        { "returnVariable", startLowerCase( stripPrefix( commandData.params[nonConstPointerIndex].name, "p" ) ) },
        { "returnType", returnType },
        { "successCodeList", constructSuccessCodeList( commandData.successCodes ) },
        { "vkCommand", name } } );
  }
  else
  {
    std::string const functionTemplate =
      R"(  template <typename X, typename Y, typename... Z)"
#ifdef NEEDS_DISPATCH
      R"(, typename Dispatch = )" HEADER_MACRO R"(_DEFAULT_DISPATCHER_TYPE)"
#endif
      ">\n  " HEADER_MACRO R"(_NODISCARD_WHEN_NO_EXCEPTIONS typename ResultValueType<StructureChain<X, Y, Z...>>::type ${commandName}( ${argumentList} ) const;)";

    return replaceWithMap( functionTemplate, { { "argumentList", argumentList }, { "commandName", commandName } } );
  }
}

std::string VulkanHppGenerator::constructCommandResultGetHandleUnique( std::string const & name,
                                                                       CommandData const & commandData,
                                                                       bool                definition,
                                                                       size_t              nonConstPointerIndex ) const
{
  assert( ( commandData.returnType == STRUCT_PREFIX "Result" ) && ( commandData.successCodes.size() == 1 ) );

  std::set<size_t> skippedParams =
    determineSkippedParams( commandData.handle, commandData.params, {}, { nonConstPointerIndex }, false );

  std::string argumentList =
    constructArgumentListEnhanced( commandData.params, skippedParams, INVALID_INDEX, definition, false, false );
  std::string commandName = determineCommandName( name, commandData.params[0].type.type );
  std::string nodiscard = determineNoDiscard( 1 < commandData.successCodes.size(), 1 < commandData.errorCodes.size() );
  std::string returnBaseType = commandData.params[nonConstPointerIndex].type.compose();
  assert( endsWith( returnBaseType, "*" ) );
  returnBaseType.pop_back();

  if ( definition )
  {
    std::string const functionTemplate =
#ifdef NEEDS_DISPATCH
      R"(  template <typename Dispatch>)" "\n"
#endif
      R"(  ${nodiscard})" HEADER_MACRO R"(_INLINE typename ResultValueType<UniqueHandle<${returnBaseType})"
#ifdef NEEDS_DISPATCH
      ", Dispatch"
#endif
      R"(>>::type ${className}${classSeparator}${commandName}Unique( ${argumentList} )${const}
  {
    ${returnBaseType} ${returnValueName};
    Result result = static_cast<Result>( )"
#ifdef NEEDS_DISPATCH
        "d."
#endif
        R"(${vkCommand}( ${callArguments} ) );
    ${ObjectDeleter}<${parentName})"
#ifdef NEEDS_DISPATCH
      ", Dispatch"
#endif
      R"(> deleter( ${deleterParameters} );
    return createResultValue<${returnBaseType})"
#ifdef NEEDS_DISPATCH
      ", Dispatch"
#endif
      R"(>( result, ${returnValueName}, )" HEADER_MACRO R"(_NAMESPACE_STRING "::${className}${classSeparator}${commandName}Unique", deleter );
  })";

    std::string objectDeleter, allocator;
    if ( ( name.find( "Acquire" ) != std::string::npos ) || ( name.find( "Get" ) != std::string::npos ) )
    {
      if ( ( name == COMMAND_PREFIX "AcquirePerformanceConfigurationINTEL" ) || ( name == COMMAND_PREFIX "GetRandROutputDisplayEXT" ) ||
           ( name == COMMAND_PREFIX "GetWinrtDisplayNV" ) )
      {
        objectDeleter = "ObjectRelease";
      }
      else
      {
        throw std::runtime_error( "Found " + name + " which requires special handling for the object deleter" );
      }
    }
    else if ( name.find( "Allocate" ) != std::string::npos )
    {
      objectDeleter = "ObjectFree";
      allocator     = "allocator";
    }
    else
    {
      assert( ( name.find( "Create" ) != std::string::npos ) || ( name.find( "Register" ) != std::string::npos ) );
      assert( ( name.find( "Create" ) != std::string::npos ) || ( name == COMMAND_PREFIX "RegisterDeviceEventEXT" ) ||
              ( name == COMMAND_PREFIX "RegisterDisplayEventEXT" ) );
      objectDeleter = "ObjectDestroy";
      allocator     = "allocator";
    }
    std::string className = commandData.handle.empty() ? "" : stripPrefix( commandData.handle, STRUCT_PREFIX );
    std::string parentName =
      ( className.empty() || ( commandData.params[nonConstPointerIndex].type.type == STRUCT_PREFIX "Device" ) ) ? "NoParent"
                                                                                                    : className;
    std::string deleterParameters = ( parentName == "NoParent" ) ? "" : "*this";
    if ( !allocator.empty() )
      if ( deleterParameters.empty() )
        deleterParameters = allocator;
      else
        ( deleterParameters += ", " ) += allocator;
#ifdef NEEDS_DISPATCH
    if ( deleterParameters.empty() )
      deleterParameters = "d";
    else
      ( deleterParameters += ", " ) += "d";
#endif

    return replaceWithMap(
      functionTemplate,
      { { "argumentList", argumentList },
        { "callArguments",
          constructCallArgumentsEnhanced( commandData.handle, commandData.params, false, INVALID_INDEX ) },
        { "className", className },
        { "classSeparator", className.empty() ? "" : "::" },
        { "deleterParameters", deleterParameters },
        { "commandName", commandName },
        { "const", commandData.handle.empty() ? "" : " const" },
        { "nodiscard", nodiscard },
        { "ObjectDeleter", objectDeleter },
        { "parentName", parentName },
        { "returnBaseType", returnBaseType },
        { "returnValueName", startLowerCase( stripPrefix( commandData.params[nonConstPointerIndex].name, "p" ) ) },
        { "vkCommand", name } } );
  }
  else
  {
    std::string const functionTemplate =
#ifdef NEEDS_DISPATCH
      R"(  template <typename Dispatch = )" HEADER_MACRO R"(_DEFAULT_DISPATCHER_TYPE)" ">\n"
#endif
      R"(  ${nodiscard})" HEADER_MACRO R"(_INLINE typename ResultValueType<UniqueHandle<${returnBaseType})"
#ifdef NEEDS_DISPATCH
      ", Dispatch"
#endif
      R"(>>::type ${commandName}Unique( ${argumentList} )${const};)";

    return replaceWithMap( functionTemplate,
                           { { "argumentList", argumentList },
                             { "commandName", commandName },
                             { "const", commandData.handle.empty() ? "" : " const" },
                             { "nodiscard", nodiscard },
                             { "returnBaseType", returnBaseType } } );
  }
}

std::string
  VulkanHppGenerator::constructCommandResultGetTwoVectors( std::string const &              name,
                                                           CommandData const &              commandData,
                                                           bool                             definition,
                                                           std::map<size_t, size_t> const & vectorParamIndices ) const
{
  assert( commandData.returnType == STRUCT_PREFIX "Result" );

  auto firstVectorParamIt = vectorParamIndices.begin();

  assert( commandData.params[0].type.type == commandData.handle );

#if !defined( NDEBUG )
  auto secondVectorParamIt = std::next( firstVectorParamIt );
  assert( firstVectorParamIt->second == secondVectorParamIt->second );
#endif

  std::set<size_t> skippedParameters =
    determineSkippedParams( commandData.handle, commandData.params, vectorParamIndices, {}, false );

  std::string argumentList =
    constructArgumentListEnhanced( commandData.params, skippedParameters, INVALID_INDEX, definition, false, false );
  std::string commandName = determineCommandName( name, commandData.params[0].type.type );
  std::pair<bool, std::map<size_t, std::vector<size_t>>> vectorSizeCheck = needsVectorSizeCheck( vectorParamIndices );
  std::string noexceptString = vectorSizeCheck.first ? HEADER_MACRO "_NOEXCEPT_WHEN_NO_EXCEPTIONS" : HEADER_MACRO "_NOEXCEPT";

  if ( definition )
  {
    const std::string functionTemplate =
#ifdef NEEDS_DISPATCH
      R"(  template <typename Dispatch>)" "\n"
#endif
      "  " HEADER_MACRO R"(_INLINE Result ${className}${classSeparator}${commandName}( ${argumentList} ) const ${noexcept}
  {${vectorSizeCheck}
    Result result = static_cast<Result>( )"
#ifdef NEEDS_DISPATCH
        "d."
#endif
        R"(${vkCommand}( ${callArguments} ) );
    return createResultValue( result, )" HEADER_MACRO R"(_NAMESPACE_STRING "::${className}${classSeparator}${commandName}"${successCodeList} );
  })";

    return replaceWithMap(
      functionTemplate,
      { { "argumentList", argumentList },
        { "callArguments", constructCallArgumentsEnhanced( commandData.handle, commandData.params, false, false ) },
        { "className", commandData.handle.empty() ? "" : stripPrefix( commandData.handle, STRUCT_PREFIX ) },
        { "classSeparator", commandData.handle.empty() ? "" : "::" },
        { "commandName", commandName },
        { "noexcept", noexceptString },
        { "successCodeList", constructSuccessCodeList( commandData.successCodes ) },
        { "vectorSizeCheck",
          vectorSizeCheck.first
            ? constructVectorSizeCheck( name, commandData, vectorSizeCheck.second, skippedParameters )
            : "" },
        { "vkCommand", name } } );
  }
  else
  {
    const std::string functionTemplate =
#ifdef NEEDS_DISPATCH
      R"(    template <typename Dispatch = )" HEADER_MACRO R"(_DEFAULT_DISPATCHER_TYPE>)" "\n"
#endif
      R"(    Result ${commandName}( ${argumentList} ) const ${noexcept};)";

    return replaceWithMap( functionTemplate,
                           {
                             { "argumentList", argumentList },
                             { "commandName", commandName },
                             { "noexcept", noexceptString },
                           } );
  }
}

std::string VulkanHppGenerator::constructCommandResultGetValue( std::string const & name,
                                                                CommandData const & commandData,
                                                                bool                definition,
                                                                size_t              nonConstPointerIndex ) const
{
  assert( commandData.returnType == STRUCT_PREFIX "Result" );

  std::set<size_t> skippedParams =
    determineSkippedParams( commandData.handle, commandData.params, {}, { nonConstPointerIndex }, false );

  std::string argumentList =
    constructArgumentListEnhanced( commandData.params, skippedParams, INVALID_INDEX, definition, false, false );
  std::string commandName = determineCommandName( name, commandData.params[0].type.type );
  std::string nodiscard = determineNoDiscard( 1 < commandData.successCodes.size(), 1 < commandData.errorCodes.size() );
  std::string returnBaseType = commandData.params[nonConstPointerIndex].type.compose();
  assert( endsWith( returnBaseType, "*" ) );
  returnBaseType.pop_back();
  std::string returnType = constructReturnType( commandData, returnBaseType );

  if ( definition )
  {
    std::string const functionTemplate =
#ifdef NEEDS_DISPATCH
      R"(  template <typename Dispatch>)" "\n"
#endif
      R"(  ${nodiscard})" HEADER_MACRO R"(_INLINE ${returnType} ${className}${classSeparator}${commandName}( ${argumentList} )${const}
  {
    ${returnBaseType} ${returnValueName};
    Result result = static_cast<Result>( )"
#ifdef NEEDS_DISPATCH
        "d."
#endif
        R"(${vkCommand}( ${callArguments} ) );
    return createResultValue( result, ${returnValueName}, )" HEADER_MACRO R"(_NAMESPACE_STRING "::${className}${classSeparator}${commandName}"${successCodeList} );
  })";

    return replaceWithMap(
      functionTemplate,
      { { "argumentList", argumentList },
        { "callArguments",
          constructCallArgumentsEnhanced( commandData.handle, commandData.params, false, INVALID_INDEX ) },
        { "className", commandData.handle.empty() ? "" : stripPrefix( commandData.handle, STRUCT_PREFIX ) },
        { "classSeparator", commandData.handle.empty() ? "" : "::" },
        { "const", commandData.handle.empty() ? "" : " const" },
        { "commandName", commandName },
        { "returnBaseType", returnBaseType },
        { "returnValueName", startLowerCase( stripPrefix( commandData.params[nonConstPointerIndex].name, "p" ) ) },
        { "nodiscard", nodiscard },
        { "returnType", returnType },
        { "successCodeList", constructSuccessCodeList( commandData.successCodes ) },
        { "vkCommand", name } } );
  }
  else
  {
    std::string const functionTemplate =
#ifdef NEEDS_DISPATCH
      R"(    template <typename Dispatch = )" HEADER_MACRO R"(_DEFAULT_DISPATCHER_TYPE>)" "\n"
#endif
      R"(    ${nodiscard}${returnType} ${commandName}( ${argumentList} )${const};)";

    return replaceWithMap( functionTemplate,
                           { { "argumentList", argumentList },
                             { "commandName", commandName },
                             { "const", commandData.handle.empty() ? "" : " const" },
                             { "nodiscard", nodiscard },
                             { "returnType", returnType } } );
  }
}

std::string
  VulkanHppGenerator::constructCommandResultGetValueDeprecated( std::string const &              name,
                                                                CommandData const &              commandData,
                                                                bool                             definition,
                                                                std::map<size_t, size_t> const & vectorParamIndices,
                                                                size_t returnParamIndex ) const
{
  assert( commandData.returnType == STRUCT_PREFIX "Result" );
  assert( ( vectorParamIndices.find( returnParamIndex ) == vectorParamIndices.end() ) );

  std::string argumentList = constructFunctionHeaderArgumentsEnhanced(
    commandData, returnParamIndex, INVALID_INDEX, vectorParamIndices, !definition, false );
  std::string commandName = determineCommandName( name, commandData.params[0].type.type );
  std::string nodiscard = determineNoDiscard( 1 < commandData.successCodes.size(), 1 < commandData.errorCodes.size() );

  assert( !beginsWith( commandData.params[returnParamIndex].type.type, STRUCT_PREFIX ) );
  std::string returnType = commandData.params[returnParamIndex].type.type;

  if ( definition )
  {
    std::string const functionTemplate =
#ifdef NEEDS_DISPATCH
      R"(  template <typename Dispatch>)" "\n"
#endif
      "  " HEADER_MACRO R"(_DEPRECATED( "This function is deprecated. Use one of the other flavours of it.")
  ${nodiscard})" HEADER_MACRO R"(_INLINE typename ResultValueType<${returnType}>::type ${className}${classSeparator}${commandName}( ${argumentList} ) const
  {
    ${functionBody}
  })";

    return replaceWithMap(
      functionTemplate,
      { { "argumentList", argumentList },
        { "className", commandData.handle.empty() ? "::" : stripPrefix( commandData.handle, STRUCT_PREFIX ) },
        { "classSeparator", commandData.handle.empty() ? "" : "::" },
        { "commandName", commandName },
        { "functionBody",
          constructFunctionBodyEnhanced(
            "  ", name, commandData, returnParamIndex, INVALID_INDEX, vectorParamIndices, false, returnType, false ) },
        { "nodiscard", nodiscard },
        { "returnType", returnType } } );
  }
  else
  {
    std::string const functionTemplate =
#ifdef NEEDS_DISPATCH
      R"(    template <typename Dispatch = )" HEADER_MACRO R"(_DEFAULT_DISPATCHER_TYPE>)" "\n"
#endif
      R"(    ${nodiscard}typename ResultValueType<${returnType}>::type ${commandName}( ${argumentList} ) const;)";

    return replaceWithMap( functionTemplate,
                           { { "argumentList", argumentList },
                             { "commandName", commandName },
                             { "nodiscard", nodiscard },
                             { "returnType", returnType } } );
  }
}

std::string VulkanHppGenerator::constructCommandResultGetVector( std::string const &              name,
                                                                 CommandData const &              commandData,
                                                                 bool                             definition,
                                                                 std::map<size_t, size_t> const & vectorParamIndices,
                                                                 size_t returnParamIndex ) const
{
  assert( commandData.returnType == STRUCT_PREFIX "Result" );

  std::set<size_t> skippedParams =
    determineSkippedParams( commandData.handle, commandData.params, vectorParamIndices, { returnParamIndex }, false );

  std::string argumentList =
    constructArgumentListEnhanced( commandData.params, skippedParams, INVALID_INDEX, definition, false, false );
  std::string commandName = determineCommandName( name, commandData.params[0].type.type );
  std::string nodiscard  = determineNoDiscard( 1 < commandData.successCodes.size(), 1 < commandData.errorCodes.size() );
  std::string returnType = constructReturnType( commandData, "std::vector<T,Allocator>" );

  if ( definition )
  {
    std::string const functionTemplate =
      R"(  template <typename T, typename Allocator)"
#ifdef NEEDS_DISPATCH
      R"(, typename Dispatch)"
#endif
      ">\n" R"(  ${nodiscard})" HEADER_MACRO R"(_INLINE ${returnType} ${className}${classSeparator}${commandName}( ${argumentList} ) const
  {
    )" HEADER_MACRO R"(_ASSERT( ${dataSize} % sizeof( T ) == 0 );
    std::vector<T,Allocator> ${dataName}( ${dataSize} / sizeof( T ) );
    Result result = static_cast<Result>( )"
#ifdef NEEDS_DISPATCH
        "d."
#endif
        R"(${vkCommand}( ${callArguments} ) );
    return createResultValue( result, ${dataName}, )" HEADER_MACRO R"(_NAMESPACE_STRING "::${className}${classSeparator}${commandName}"${successCodeList} );
  })";

    return replaceWithMap(
      functionTemplate,
      { { "argumentList", argumentList },
        { "callArguments",
          constructCallArgumentsEnhanced( commandData.handle, commandData.params, false, INVALID_INDEX ) },
        { "className", commandData.handle.empty() ? "" : stripPrefix( commandData.handle, STRUCT_PREFIX ) },
        { "classSeparator", commandData.handle.empty() ? "" : "::" },
        { "commandName", commandName },
        { "dataName", startLowerCase( stripPrefix( commandData.params[returnParamIndex].name, "p" ) ) },
        { "dataSize", commandData.params[returnParamIndex].len },
        { "nodiscard", nodiscard },
        { "returnType", returnType },
        { "successCodeList", constructSuccessCodeList( commandData.successCodes ) },
        { "vkCommand", name } } );
  }
  else
  {
    std::string const functionTemplate =
      R"(    template <typename T, typename Allocator = std::allocator<T>)"
#ifdef NEEDS_DISPATCH
      R"(, typename Dispatch = )" HEADER_MACRO R"(_DEFAULT_DISPATCHER_TYPE)"
#endif
      ">\n" R"(    ${nodiscard}${returnType} ${commandName}( ${argumentList} ) const;)";

    return replaceWithMap( functionTemplate,
                           { { "argumentList", argumentList },
                             { "commandName", commandName },
                             { "nodiscard", nodiscard },
                             { "returnType", returnType } } );
  }
}

std::string
  VulkanHppGenerator::constructCommandResultGetVectorAndValue( std::string const &              name,
                                                               CommandData const &              commandData,
                                                               bool                             definition,
                                                               std::map<size_t, size_t> const & vectorParamIndices,
                                                               std::vector<size_t> const &      returnParamIndices,
                                                               bool                             withAllocator ) const
{
  assert( !commandData.handle.empty() && ( commandData.returnType == STRUCT_PREFIX "Result" ) );
  assert( ( vectorParamIndices.size() == 2 ) && ( returnParamIndices.size() == 2 ) );
  assert( vectorParamIndices.find( returnParamIndices[0] ) != vectorParamIndices.end() );
  assert( vectorParamIndices.find( returnParamIndices[1] ) == vectorParamIndices.end() );
  assert( vectorParamIndices.begin()->second == std::next( vectorParamIndices.begin() )->second );
  assert( commandData.returnType == STRUCT_PREFIX "Result" );

  std::set<size_t> skippedParameters =
    determineSkippedParams( commandData.handle, commandData.params, vectorParamIndices, returnParamIndices, false );

  std::string argumentList = constructArgumentListEnhanced(
    commandData.params, skippedParameters, INVALID_INDEX, definition, withAllocator, false );
  std::string commandName = determineCommandName( name, commandData.params[0].type.type );
  std::string nodiscard  = determineNoDiscard( 1 < commandData.successCodes.size(), 1 < commandData.errorCodes.size() );
  std::string returnType = constructReturnType( commandData, "std::vector<T,Allocator>" );

  assert( !beginsWith( commandData.params[returnParamIndices[0]].type.type, STRUCT_PREFIX ) );
  std::string vectorElementType = commandData.params[returnParamIndices[0]].type.type;
  std::string allocatorType     = startUpperCase( vectorElementType ) + "Allocator";
  assert( !beginsWith( commandData.params[returnParamIndices[1]].type.type, STRUCT_PREFIX ) );
  std::string valueType = commandData.params[returnParamIndices[1]].type.type;

  if ( definition )
  {
    std::string const functionTemplate =
      R"(  template <typename ${allocatorType})"
#ifdef NEEDS_DISPATCH
      R"(, typename Dispatch)"
#endif
      "${typenameCheck}>\n" R"(  ${nodiscard})" HEADER_MACRO R"(_INLINE typename ResultValueType<std::pair<std::vector<${vectorElementType}, ${allocatorType}>, ${valueType}>>::type ${className}${classSeparator}${commandName}( ${argumentList} ) const
  {
    std::pair<std::vector<${vectorElementType}, ${allocatorType}>,${valueType}> data( std::piecewise_construct, std::forward_as_tuple( ${vectorSize}${allocateInitializer} ), std::forward_as_tuple( 0 ) );
    std::vector<${vectorElementType}, ${allocatorType}> & ${vectorName} = data.first;
    ${valueType} & ${valueName} = data.second;
    Result result = static_cast<Result>( )"
#ifdef NEEDS_DISPATCH
        "d."
#endif
        R"(${vkCommand}( ${callArguments} ) );
    return createResultValue( result, data, )" HEADER_MACRO R"(_NAMESPACE_STRING "::${className}${classSeparator}${commandName}"${successCodeList} );
  })";

    std::string typenameCheck = withAllocator
                                  ? ( ", typename B, typename std::enable_if<std::is_same<typename B::value_type, " +
                                      vectorElementType + ">::value, int>::type " )
                                  : "";

    return replaceWithMap(
      functionTemplate,
      { { "allocateInitializer", withAllocator ? ( ", " + vectorElementType + "Allocator" ) : "" },
        { "allocatorType", allocatorType },
        { "argumentList", argumentList },
        { "callArguments",
          constructCallArgumentsEnhanced( commandData.handle, commandData.params, false, INVALID_INDEX ) },
        { "className", commandData.handle.empty() ? "" : stripPrefix( commandData.handle, STRUCT_PREFIX ) },
        { "classSeparator", commandData.handle.empty() ? "" : "::" },
        { "commandName", commandName },
        { "nodiscard", nodiscard },
        { "successCodeList", constructSuccessCodeList( commandData.successCodes ) },
        { "typenameCheck", typenameCheck },
        { "valueName", startLowerCase( stripPrefix( commandData.params[returnParamIndices[1]].name, "p" ) ) },
        { "valueType", valueType },
        { "vectorElementType", vectorElementType },
        { "vectorName", startLowerCase( stripPrefix( commandData.params[returnParamIndices[0]].name, "p" ) ) },
        { "vectorSize",
          startLowerCase( stripPrefix( commandData.params[vectorParamIndices.begin()->first].name, "p" ) ) +
            ".size()" },
        { "vkCommand", name } } );
  }
  else
  {
    std::string const functionTemplate =
      R"(    template <typename ${allocatorType} = std::allocator<${vectorElementType}>)"
#ifdef NEEDS_DISPATCH
      R"(, typename Dispatch = )" HEADER_MACRO R"(_DEFAULT_DISPATCHER_TYPE)"
#endif
      "${typenameCheck}>\n" R"(    ${nodiscard}typename ResultValueType<std::pair<std::vector<${vectorElementType}, ${allocatorType}>, ${valueType}>>::type ${commandName}( ${argumentList} ) const;)";

    std::string typenameCheck = withAllocator ? ( ", typename B = " + allocatorType +
                                                  ", typename std::enable_if<std::is_same<typename B::value_type, " +
                                                  vectorElementType + ">::value, int>::type = 0" )
                                              : "";

    return replaceWithMap( functionTemplate,
                           { { "allocatorType", allocatorType },
                             { "argumentList", argumentList },
                             { "commandName", commandName },
                             { "nodiscard", nodiscard },
                             { "typenameCheck", typenameCheck },
                             { "valueType", valueType },
                             { "vectorElementType", vectorElementType } } );
  }
}

std::string
  VulkanHppGenerator::constructCommandResultGetVectorDeprecated( std::string const &              name,
                                                                 CommandData const &              commandData,
                                                                 bool                             definition,
                                                                 std::map<size_t, size_t> const & vectorParamIndices,
                                                                 size_t returnParamIndex ) const
{
  assert( commandData.returnType == STRUCT_PREFIX "Result" );

  std::string argumentList = constructFunctionHeaderArgumentsEnhanced(
    commandData, INVALID_INDEX, returnParamIndex, vectorParamIndices, !definition, false );
  std::string commandName = determineCommandName( name, commandData.params[0].type.type );
  std::string nodiscard  = determineNoDiscard( 1 < commandData.successCodes.size(), 1 < commandData.errorCodes.size() );
  std::string returnType = constructReturnType( commandData, "void" );

  if ( definition )
  {
    std::string const functionTemplate =
      R"(  template <typename T)"
#ifdef NEEDS_DISPATCH
      R"(, typename Dispatch)"
#endif
      ">\n  " HEADER_MACRO R"(_DEPRECATED( "This function is deprecated. Use one of the other flavours of it.")
  ${nodiscard})" HEADER_MACRO R"(_INLINE ${returnType} ${className}${classSeparator}${commandName}( ${argumentList} ) const
  {
    ${functionBody}
  })";

    return replaceWithMap(
      functionTemplate,
      { { "argumentList", argumentList },
        { "className", commandData.handle.empty() ? "" : stripPrefix( commandData.handle, STRUCT_PREFIX ) },
        { "classSeparator", commandData.handle.empty() ? "" : "::" },
        { "commandName", commandName },
        { "functionBody",
          constructFunctionBodyEnhanced(
            "  ", name, commandData, INVALID_INDEX, returnParamIndex, vectorParamIndices, false, "void", false ) },
        { "nodiscard", nodiscard },
        { "returnType", returnType } } );
  }
  else
  {
    std::string const functionTemplate =
      R"(    template <typename T)"
#ifdef NEEDS_DISPATCH
      R"(, typename Dispatch = )" HEADER_MACRO R"(_DEFAULT_DISPATCHER_TYPE)"
#endif
      ">\n" R"(    ${nodiscard}${returnType} ${commandName}( ${argumentList} ) const;)";

    return replaceWithMap( functionTemplate,
                           { { "argumentList", argumentList },
                             { "commandName", commandName },
                             { "nodiscard", nodiscard },
                             { "returnType", returnType } } );
  }
}

std::string
  VulkanHppGenerator::constructCommandResultGetVectorOfHandles( std::string const &              name,
                                                                CommandData const &              commandData,
                                                                bool                             definition,
                                                                std::map<size_t, size_t> const & vectorParamIndices,
                                                                size_t                           returnParamIndex,
                                                                bool                             withAllocator ) const
{
  assert( commandData.returnType == STRUCT_PREFIX "Result" );

  std::set<size_t> skippedParams =
    determineSkippedParams( commandData.handle, commandData.params, vectorParamIndices, { returnParamIndex }, false );

  std::string argumentList =
    constructArgumentListEnhanced( commandData.params, skippedParams, INVALID_INDEX, definition, withAllocator, false );
  std::string commandName = determineCommandName( name, commandData.params[0].type.type );
  std::string nodiscard  = determineNoDiscard( 1 < commandData.successCodes.size(), 1 < commandData.errorCodes.size() );
  std::string handleType = stripPrefix( commandData.params[returnParamIndex].type.type, STRUCT_PREFIX );
  std::string returnType =
    ( commandData.successCodes.size() == 1 )
      ? ( "typename ResultValueType<std::vector<" + handleType + ", " + handleType + "Allocator>>::type" )
      : ( "ResultValue<std::vector<" + handleType + ", " + handleType + "Allocator>>" );

  if ( definition )
  {
    std::string const functionTemplate =
      R"(  template <typename ${handleType}Allocator)"
#ifdef NEEDS_DISPATCH
      R"(, typename Dispatch)"
#endif
      "${typenameCheck}>\n" R"(  ${nodiscard})" HEADER_MACRO R"(_INLINE ${returnType} ${className}${classSeparator}${commandName}( ${argumentList} ) const
  {
    std::vector<${handleType}, ${handleType}Allocator> ${vectorName}( ${vectorSize}${vectorAllocator} );
    Result result = static_cast<Result>( )"
#ifdef NEEDS_DISPATCH
        "d."
#endif
        R"(${vkCommand}( ${callArguments} ) );
    return createResultValue( result, ${vectorName}, )" HEADER_MACRO R"(_NAMESPACE_STRING "::${className}${classSeparator}${commandName}"${successCodeList} );
  })";

    std::string typenameCheck = withAllocator
                                  ? ( ", typename B, typename std::enable_if<std::is_same<typename B::value_type, " +
                                      handleType + ">::value, int>::type " )
                                  : "";
    std::string vectorName    = startLowerCase( stripPrefix( commandData.params[returnParamIndex].name, "p" ) );

    return replaceWithMap(
      functionTemplate,
      { { "argumentList", argumentList },
        { "callArguments",
          constructCallArgumentsEnhanced( commandData.handle, commandData.params, false, INVALID_INDEX ) },
        { "className", commandData.handle.empty() ? "" : stripPrefix( commandData.handle, STRUCT_PREFIX ) },
        { "classSeparator", commandData.handle.empty() ? "" : "::" },
        { "commandName", commandName },
        { "nodiscard", nodiscard },
        { "handleType", handleType },
        { "returnType", returnType },
        { "typenameCheck", typenameCheck },
        { "successCodeList", constructSuccessCodeList( commandData.successCodes ) },
        { "vectorAllocator", withAllocator ? ( ", " + startLowerCase( handleType ) + "Allocator" ) : "" },
        { "vectorName", vectorName },
        { "vectorSize", getVectorSize( commandData.params, vectorParamIndices, returnParamIndex ) },
        { "vkCommand", name } } );
  }
  else
  {
    std::string const functionTemplate =
      R"(    template <typename ${handleType}Allocator = std::allocator<${handleType}>)"
#ifdef NEEDS_DISPATCH
      R"(, typename Dispatch = )" HEADER_MACRO R"(_DEFAULT_DISPATCHER_TYPE)"
#endif
      "${typenameCheck}>\n" R"(    ${nodiscard}${returnType} ${commandName}( ${argumentList} ) const;)";

    std::string typenameCheck = withAllocator
                                  ? ( ", typename B = " + handleType +
                                      "Allocator, typename std::enable_if<std::is_same<typename B::value_type, " +
                                      handleType + ">::value, int>::type = 0" )
                                  : "";

    return replaceWithMap( functionTemplate,
                           { { "argumentList", argumentList },
                             { "commandName", commandName },
                             { "handleType", handleType },
                             { "nodiscard", nodiscard },
                             { "returnType", returnType },
                             { "typenameCheck", typenameCheck } } );
  }
}

std::string VulkanHppGenerator::constructCommandResultGetVectorOfHandlesSingular(
  std::string const &              name,
  CommandData const &              commandData,
  bool                             definition,
  std::map<size_t, size_t> const & vectorParamIndices,
  size_t                           returnParamIndex ) const
{
  assert( ( vectorParamIndices.size() == 2 ) &&
          ( vectorParamIndices.begin()->second == std::next( vectorParamIndices.begin() )->second ) );
  assert( commandData.params[vectorParamIndices.begin()->second].type.isValue() );

  std::set<size_t> skippedParams =
    determineSkippedParams( commandData.handle, commandData.params, vectorParamIndices, { returnParamIndex }, true );
  size_t singularParam = ( returnParamIndex == vectorParamIndices.begin()->first )
                           ? std::next( vectorParamIndices.begin() )->first
                           : vectorParamIndices.begin()->first;

  std::string argumentList =
    constructArgumentListEnhanced( commandData.params, skippedParams, singularParam, definition, false, false );
  std::string commandName = stripPluralS( determineCommandName( name, commandData.params[0].type.type ) );
  std::string nodiscard  = determineNoDiscard( 1 < commandData.successCodes.size(), 1 < commandData.errorCodes.size() );
  std::string handleType = stripPrefix( commandData.params[returnParamIndex].type.type, STRUCT_PREFIX );
  std::string returnType = ( commandData.successCodes.size() == 1 )
                             ? ( "typename ResultValueType<" + handleType + ">::type" )
                             : ( "ResultValue<" + handleType + ">" );

  if ( definition )
  {
    std::string const functionTemplate =
#ifdef NEEDS_DISPATCH
      R"(  template <typename Dispatch>)" "\n"
#endif
      R"(  ${nodiscard})" HEADER_MACRO R"(_INLINE ${returnType} ${className}${classSeparator}${commandName}( ${argumentList} ) const
  {
    ${handleType} ${handleName};
    Result result = static_cast<Result>( )"
#ifdef NEEDS_DISPATCH
        "d."
#endif
        R"(${vkCommand}( ${callArguments} ) );
    return createResultValue( result, ${handleName}, )" HEADER_MACRO R"(_NAMESPACE_STRING "::${className}${classSeparator}${commandName}"${successCodeList} );
  })";

    return replaceWithMap(
      functionTemplate,
      { { "argumentList", argumentList },
        { "callArguments",
          constructCallArgumentsEnhanced( commandData.handle, commandData.params, false, returnParamIndex ) },
        { "className", commandData.handle.empty() ? "" : stripPrefix( commandData.handle, STRUCT_PREFIX ) },
        { "classSeparator", commandData.handle.empty() ? "" : "::" },
        { "commandName", commandName },
        { "nodiscard", nodiscard },
        { "handleName",
          stripPluralS( startLowerCase( stripPrefix( commandData.params[returnParamIndex].name, "p" ) ) ) },
        { "handleType", handleType },
        { "returnType", returnType },
        { "successCodeList", constructSuccessCodeList( commandData.successCodes ) },
        { "vkCommand", name } } );
  }
  else
  {
    std::string const functionTemplate =
#ifdef NEEDS_DISPATCH
      R"(  template <typename Dispatch = )" HEADER_MACRO R"(_DEFAULT_DISPATCHER_TYPE>)" "\n"
#endif
      R"(  ${nodiscard}${returnType} ${commandName}( ${argumentList} ) const;)";

    return replaceWithMap( functionTemplate,
                           { { "argumentList", argumentList },
                             { "commandName", commandName },
                             { "nodiscard", nodiscard },
                             { "returnType", returnType } } );
  }
}

std::string VulkanHppGenerator::constructCommandResultGetVectorOfHandlesUnique(
  std::string const &              name,
  CommandData const &              commandData,
  bool                             definition,
  std::map<size_t, size_t> const & vectorParamIndices,
  size_t                           returnParamIndex,
  bool                             withAllocator ) const
{
  assert( commandData.returnType == STRUCT_PREFIX "Result" );

  std::set<size_t> skippedParams =
    determineSkippedParams( commandData.handle, commandData.params, vectorParamIndices, { returnParamIndex }, false );

  std::string argumentList =
    constructArgumentListEnhanced( commandData.params, skippedParams, INVALID_INDEX, definition, withAllocator, false );
  std::string commandName = determineCommandName( name, commandData.params[0].type.type );
  std::string nodiscard  = determineNoDiscard( 1 < commandData.successCodes.size(), 1 < commandData.errorCodes.size() );
  std::string handleType = stripPrefix( commandData.params[returnParamIndex].type.type, STRUCT_PREFIX );
  std::string returnType =
    ( commandData.successCodes.size() == 1 )
      ? ( "typename ResultValueType<std::vector<UniqueHandle<" + handleType +
#ifdef NEEDS_DISPATCH
        ", Dispatch" +
#endif
        ">, " + handleType + "Allocator>>::type" )
      : ( "ResultValue<std::vector<UniqueHandle<" + handleType +
#ifdef NEEDS_DISPATCH
        ", Dispatch" +
#endif
        ">, " + handleType + "Allocator>>" );

  if ( definition )
  {
    std::string const functionTemplate =
      R"(  template <)"
#ifdef NEEDS_DISPATCH
      R"(typename Dispatch, )"
#endif
      R"(typename ${handleType}Allocator${typenameCheck}>
  ${nodiscard})" HEADER_MACRO R"(_INLINE ${returnType} ${className}${classSeparator}${commandName}Unique( ${argumentList} ) const
  {
    std::vector<UniqueHandle<${handleType})"
#ifdef NEEDS_DISPATCH
        ", Dispatch"
#endif
      R"(>, ${handleType}Allocator> ${uniqueVectorName}${vectorAllocator};
    std::vector<${handleType}> ${vectorName}( ${vectorSize} );
    Result result = static_cast<Result>( )"
#ifdef NEEDS_DISPATCH
        "d."
#endif
        R"(${vkCommand}( ${callArguments} ) );
    if ( ${successCheck} )
    {
      ${uniqueVectorName}.reserve( ${vectorSize} );
      ${deleterDefinition};
      for ( size_t i=0; i < ${vectorSize}; i++ )
      {
        ${uniqueVectorName}.push_back( UniqueHandle<${handleType})"
#ifdef NEEDS_DISPATCH
        ", Dispatch"
#endif
      R"(>( ${vectorName}[i], deleter ) );
      }
    }
    return createResultValue( result, std::move( ${uniqueVectorName} ), )" HEADER_MACRO R"(_NAMESPACE_STRING "::${className}${classSeparator}${commandName}Unique"${successCodeList} );
  })";

    std::string className = commandData.handle.empty() ? "" : stripPrefix( commandData.handle, STRUCT_PREFIX );

    std::string              deleterDefinition;
    std::vector<std::string> lenParts = tokenize( commandData.params[returnParamIndex].len, "->" );
    switch ( lenParts.size() )
    {
      case 1: deleterDefinition = "ObjectDestroy<" + className +
#ifdef NEEDS_DISPATCH
        ", Dispatch" +
#endif
        "> deleter( *this, allocator"
#ifdef NEEDS_DISPATCH
        ", d"
#endif
        " )"; break;
      case 2:
      {
        auto vpiIt = vectorParamIndices.find( returnParamIndex );
        assert( vpiIt != vectorParamIndices.end() );
        std::string poolType, poolName;
        std::tie( poolType, poolName ) = getPoolTypeAndName( commandData.params[vpiIt->second].type.type );
        assert( !poolType.empty() );
        poolType = stripPrefix( poolType, STRUCT_PREFIX );
        poolName = startLowerCase( stripPrefix( lenParts[0], "p" ) ) + "." + poolName;

        deleterDefinition =
          "PoolFree<" + className + ", " + poolType +
#ifdef NEEDS_DISPATCH
          ", Dispatch" +
#endif
          "> deleter( *this, " + poolName +
#ifdef NEEDS_DISPATCH
          ", d"
#endif
          " )";
      }
      break;
    }

    std::string typenameCheck =
      withAllocator ? ( ", typename B, typename std::enable_if<std::is_same<typename B::value_type, UniqueHandle<" +
                        handleType +
#ifdef NEEDS_DISPATCH
                        ", Dispatch" +
#endif
                        ">>::value, int>::type " )
                    : "";
    std::string vectorName = startLowerCase( stripPrefix( commandData.params[returnParamIndex].name, "p" ) );

    return replaceWithMap(
      functionTemplate,
      { { "argumentList", argumentList },
        { "callArguments",
          constructCallArgumentsEnhanced( commandData.handle, commandData.params, false, INVALID_INDEX ) },
        { "className", className },
        { "classSeparator", commandData.handle.empty() ? "" : "::" },
        { "commandName", commandName },
        { "deleterDefinition", deleterDefinition },
        { "handleType", handleType },
        { "nodiscard", nodiscard },
        { "returnType", returnType },
        { "successCheck", constructSuccessCheck( commandData.successCodes ) },
        { "successCodeList", constructSuccessCodeList( commandData.successCodes ) },
        { "typenameCheck", typenameCheck },
        { "uniqueVectorName", "unique" + stripPrefix( commandData.params[returnParamIndex].name, "p" ) },
        { "vectorAllocator", withAllocator ? ( "( " + startLowerCase( handleType ) + "Allocator )" ) : "" },
        { "vectorName", vectorName },
        { "vectorSize", getVectorSize( commandData.params, vectorParamIndices, returnParamIndex ) },
        { "vkCommand", name } } );
  }
  else
  {
    std::string const functionTemplate =
      "    template <"
#ifdef NEEDS_DISPATCH
      "typename Dispatch = " HEADER_MACRO "_DEFAULT_DISPATCHER_TYPE, "
#endif
      "typename ${handleType}Allocator = std::allocator<UniqueHandle<${handleType}"
#ifdef NEEDS_DISPATCH
      ", Dispatch"
#endif
      ">>${typenameCheck}>\n"
      "    ${nodiscard}${returnType} ${commandName}Unique( ${argumentList} ) const;";

    std::string typenameCheck =
      withAllocator ? ( ", typename B = " + handleType +
                        "Allocator, typename std::enable_if<std::is_same<typename B::value_type, UniqueHandle<" +
                        handleType +
#ifdef NEEDS_DISPATCH
                        ", Dispatch" +
#endif
                        ">>::value, int>::type = 0" )
                    : "";

    return replaceWithMap( functionTemplate,
                           { { "argumentList", argumentList },
                             { "commandName", commandName },
                             { "handleType", handleType },
                             { "nodiscard", nodiscard },
                             { "returnType", returnType },
                             { "typenameCheck", typenameCheck } } );
  }
}

std::string VulkanHppGenerator::constructCommandResultGetVectorOfHandlesUniqueSingular(
  std::string const &              name,
  CommandData const &              commandData,
  bool                             definition,
  std::map<size_t, size_t> const & vectorParamIndices,
  size_t                           returnParamIndex ) const
{
  assert( ( vectorParamIndices.size() == 2 ) &&
          ( vectorParamIndices.begin()->second == std::next( vectorParamIndices.begin() )->second ) );
  assert( commandData.params[vectorParamIndices.begin()->second].type.isValue() );

  std::set<size_t> skippedParams =
    determineSkippedParams( commandData.handle, commandData.params, vectorParamIndices, { returnParamIndex }, true );
  size_t singularParam = ( returnParamIndex == vectorParamIndices.begin()->first )
                           ? std::next( vectorParamIndices.begin() )->first
                           : vectorParamIndices.begin()->first;

  std::string argumentList =
    constructArgumentListEnhanced( commandData.params, skippedParams, singularParam, definition, false, false );
  std::string commandName = stripPluralS( determineCommandName( name, commandData.params[0].type.type ) );
  std::string nodiscard  = determineNoDiscard( 1 < commandData.successCodes.size(), 1 < commandData.errorCodes.size() );
  std::string handleType = stripPrefix( commandData.params[returnParamIndex].type.type, STRUCT_PREFIX );
  std::string returnType = ( commandData.successCodes.size() == 1 )
                             ? ( "typename ResultValueType<UniqueHandle<" + handleType +
#ifdef NEEDS_DISPATCH
                               ", Dispatch" +
#endif
                               ">>::type" )
                             : ( "ResultValue<UniqueHandle<" + handleType +
#ifdef NEEDS_DISPATCH
                               ", Dispatch" +
#endif
                               ">>" );

  if ( definition )
  {
    std::string const functionTemplate =
#ifdef NEEDS_DISPATCH
      R"(  template <typename Dispatch>)" "\n"
#endif
      R"(  ${nodiscard})" HEADER_MACRO R"(_INLINE ${returnType} ${className}${classSeparator}${commandName}Unique( ${argumentList} ) const
  {
    ${handleType} ${handleName};
    Result result = static_cast<Result>( )"
#ifdef NEEDS_DISPATCH
        "d."
#endif
        R"(${vkCommand}( ${callArguments} ) );
    ObjectDestroy<${className})"
#ifdef NEEDS_DISPATCH
      ", Dispatch"
#endif
      R"(> deleter( *this, allocator)"
#ifdef NEEDS_DISPATCH
        ", d"
#endif
        R"( );
    return createResultValue<${handleType})"
#ifdef NEEDS_DISPATCH
      ", Dispatch"
#endif
      R"(>( result, ${handleName}, )" HEADER_MACRO R"(_NAMESPACE_STRING "::${className}${classSeparator}${commandName}Unique"${successCodeList}, deleter );
  })";

    return replaceWithMap(
      functionTemplate,
      { { "argumentList", argumentList },
        { "callArguments",
          constructCallArgumentsEnhanced( commandData.handle, commandData.params, false, returnParamIndex ) },
        { "className", commandData.handle.empty() ? "" : stripPrefix( commandData.handle, STRUCT_PREFIX ) },
        { "classSeparator", commandData.handle.empty() ? "" : "::" },
        { "commandName", commandName },
        { "handleName",
          stripPluralS( startLowerCase( stripPrefix( commandData.params[returnParamIndex].name, "p" ) ) ) },
        { "handleType", handleType },
        { "nodiscard", nodiscard },
        { "returnType", returnType },
        { "successCodeList", constructSuccessCodeList( commandData.successCodes ) },
        { "vkCommand", name } } );
  }
  else
  {
    std::string const functionTemplate =
#ifdef NEEDS_DISPATCH
      R"(    template <typename Dispatch = )" HEADER_MACRO R"(_DEFAULT_DISPATCHER_TYPE>)" "\n"
#endif
      R"(    ${nodiscard}${returnType} ${commandName}Unique( ${argumentList} ) const;)";

    return replaceWithMap( functionTemplate,
                           {
                             { "argumentList", argumentList },
                             { "commandName", commandName },
                             { "nodiscard", nodiscard },
                             { "returnType", returnType },
                           } );
  }
}

std::string
  VulkanHppGenerator::constructCommandResultGetVectorSingular( std::string const &              name,
                                                               CommandData const &              commandData,
                                                               bool                             definition,
                                                               std::map<size_t, size_t> const & vectorParamIndices,
                                                               size_t                           returnParamIndex ) const
{
  assert( commandData.returnType == STRUCT_PREFIX "Result" );

  std::set<size_t> skippedParams =
    determineSkippedParams( commandData.handle, commandData.params, vectorParamIndices, { returnParamIndex }, true );

  std::string argumentList =
    constructArgumentListEnhanced( commandData.params, skippedParams, INVALID_INDEX, definition, false, false );
  std::string commandName = stripPluralS( determineCommandName( name, commandData.params[0].type.type ) );
  std::string nodiscard  = determineNoDiscard( 1 < commandData.successCodes.size(), 1 < commandData.errorCodes.size() );
  std::string returnType = constructReturnType( commandData, "T" );

  if ( definition )
  {
    std::string const functionTemplate =
      R"(  template <typename T)"
#ifdef NEEDS_DISPATCH
      R"(, typename Dispatch)"
#endif
      ">\n" R"(  ${nodiscard})" HEADER_MACRO R"(_INLINE ${returnType} ${className}${classSeparator}${commandName}( ${argumentList} ) const
  {
    T ${dataName};
    Result result = static_cast<Result>( )"
#ifdef NEEDS_DISPATCH
        "d."
#endif
        R"(${vkCommand}( ${callArguments} ) );
    return createResultValue( result, ${dataName}, )" HEADER_MACRO R"(_NAMESPACE_STRING "::${className}${classSeparator}${commandName}"${successCodeList} );
  })";

    return replaceWithMap(
      functionTemplate,
      { { "argumentList", argumentList },
        { "callArguments",
          constructCallArgumentsEnhanced( commandData.handle, commandData.params, false, returnParamIndex ) },
        { "className", commandData.handle.empty() ? "" : stripPrefix( commandData.handle, STRUCT_PREFIX ) },
        { "classSeparator", commandData.handle.empty() ? "" : "::" },
        { "commandName", commandName },
        { "dataName", startLowerCase( stripPrefix( commandData.params[returnParamIndex].name, "p" ) ) },
        { "nodiscard", nodiscard },
        { "returnType", returnType },
        { "successCodeList", constructSuccessCodeList( commandData.successCodes ) },
        { "vkCommand", name } } );
  }
  else
  {
    std::string const functionTemplate =
      R"(  template <typename T)"
#ifdef NEEDS_DISPATCH
      R"(, typename Dispatch = )" HEADER_MACRO R"(_DEFAULT_DISPATCHER_TYPE)"
#endif
      ">\n" R"(  ${nodiscard}${returnType} ${commandName}( ${argumentList} ) const;)";

    return replaceWithMap( functionTemplate,
                           { { "argumentList", argumentList },
                             { "commandName", commandName },
                             { "nodiscard", nodiscard },
                             { "returnType", returnType } } );
  }
}

std::string VulkanHppGenerator::constructCommandStandard( std::string const & name,
                                                          CommandData const & commandData,
                                                          bool                definition ) const
{
  std::set<size_t> skippedParams = determineSkippedParams( commandData.handle, commandData.params, {}, {}, false );

  std::string argumentList = constructArgumentListStandard( commandData.params, skippedParams );
  std::string commandName  = determineCommandName( name, commandData.params[0].type.type );
  std::string nodiscard    = constructNoDiscardStandard( commandData );
  std::string returnType   = stripPrefix( commandData.returnType, STRUCT_PREFIX );

  if ( definition )
  {
    std::string functionBody =
#ifdef NEEDS_DISPATCH
      "d." +
#endif
      name + "( " + constructCallArgumentsStandard( commandData.handle, commandData.params ) + " )";

    if ( beginsWith( commandData.returnType, STRUCT_PREFIX ) )
    {
      functionBody = "return static_cast<" + returnType + ">( " + functionBody + " )";
    }
    else if ( commandData.returnType != "void" )
    {
      functionBody = "return " + functionBody;
    }

    std::string const functionTemplate =
#ifdef NEEDS_DISPATCH
      R"(  template <typename Dispatch>)" "\n"
#endif
      R"(  ${nodiscard})" HEADER_MACRO R"(_INLINE ${returnType} ${className}${classSeparator}${commandName}( ${argumentList} )${const} )" HEADER_MACRO R"(_NOEXCEPT
  {
    ${functionBody};
  })";

    return replaceWithMap( functionTemplate,
                           { { "argumentList", argumentList },
                             { "className", commandData.handle.empty() ? "" : stripPrefix( commandData.handle, STRUCT_PREFIX ) },
                             { "classSeparator", commandData.handle.empty() ? "" : "::" },
                             { "commandName", commandName },
                             { "const", commandData.handle.empty() ? "" : " const" },
                             { "functionBody", functionBody },
                             { "nodiscard", nodiscard },
                             { "returnType", returnType } } );
  }
  else
  {
    std::string const functionTemplate =
#ifdef NEEDS_DISPATCH
      R"(  template <typename Dispatch = )" HEADER_MACRO R"(_DEFAULT_DISPATCHER_TYPE)" ">\n"
#endif
      R"(  ${nodiscard}${returnType} ${commandName}( ${argumentList} )"
#ifdef NEEDS_DISPATCH
      HEADER_MACRO R"(_DEFAULT_DISPATCHER_ASSIGNMENT )"
#endif
      R"()${const} )" HEADER_MACRO R"(_NOEXCEPT;)";

    return replaceWithMap( functionTemplate,
                           { { "argumentList", argumentList },
                             { "commandName", commandName },
                             { "const", commandData.handle.empty() ? "" : " const" },
                             { "nodiscard", nodiscard },
                             { "returnType", returnType } } );
  }
}

std::string VulkanHppGenerator::constructCommandType( std::string const & name,
                                                      CommandData const & commandData,
                                                      bool                definition ) const
{
  assert( ( commandData.returnType != STRUCT_PREFIX "Result" ) && ( commandData.returnType != "void" ) &&
          commandData.successCodes.empty() && commandData.errorCodes.empty() );

  std::set<size_t> skippedParameters = determineSkippedParams( commandData.handle, commandData.params, {}, {}, false );

  std::string argumentList =
    constructArgumentListEnhanced( commandData.params, skippedParameters, INVALID_INDEX, definition, false, false );
  std::string commandName = determineCommandName( name, commandData.params[0].type.type );
  std::string nodiscard  = determineNoDiscard( 1 < commandData.successCodes.size(), 1 < commandData.errorCodes.size() );
  std::string returnType = stripPrefix( commandData.returnType, STRUCT_PREFIX );

  if ( definition )
  {
    std::string const functionTemplate =
#ifdef NEEDS_DISPATCH
      R"(  template <typename Dispatch>)" "\n"
#endif
      R"(  ${nodiscard})" HEADER_MACRO R"(_INLINE ${returnType} ${className}${classSeparator}${commandName}( ${argumentList} ) const )" HEADER_MACRO R"(_NOEXCEPT
  {
    return )"
#ifdef NEEDS_DISPATCH
      "d."
#endif
      R"(${vkCommand}( ${callArguments} );
  })";

    return replaceWithMap(
      functionTemplate,
      { { "argumentList", argumentList },
        { "callArguments", constructCallArgumentsEnhanced( commandData.handle, commandData.params, false, false ) },
        { "className", commandData.handle.empty() ? "" : stripPrefix( commandData.handle, STRUCT_PREFIX ) },
        { "classSeparator", commandData.handle.empty() ? "" : "::" },
        { "commandName", commandName },
        { "nodiscard", nodiscard },
        { "returnType", returnType },
        { "vkCommand", name } } );
  }
  else
  {
    std::string const functionTemplate =
#ifdef NEEDS_DISPATCH
      R"(  template <typename Dispatch = )" HEADER_MACRO R"(_DEFAULT_DISPATCHER_TYPE)" ">\n"
#endif
      R"(  ${nodiscard}${returnType} ${commandName}( ${argumentList} ) const )" HEADER_MACRO R"(_NOEXCEPT;)";

    return replaceWithMap( functionTemplate,
                           { { "argumentList", argumentList },
                             { "commandName", commandName },
                             { "nodiscard", nodiscard },
                             { "returnType", returnType } } );
  }
}

std::string VulkanHppGenerator::constructCommandVoid( std::string const &              name,
                                                      CommandData const &              commandData,
                                                      bool                             definition,
                                                      std::map<size_t, size_t> const & vectorParamIndices ) const
{
  assert( ( commandData.returnType == "void" ) && commandData.successCodes.empty() && commandData.errorCodes.empty() );

  std::set<size_t> skippedParameters =
    determineSkippedParams( commandData.handle, commandData.params, vectorParamIndices, {}, false );

  std::string argumentList =
    constructArgumentListEnhanced( commandData.params, skippedParameters, INVALID_INDEX, definition, false, false );
  std::string commandName = determineCommandName( name, commandData.params[0].type.type );
  std::string typenameT   = ( ( vectorParamIndices.size() == 1 ) &&
                            ( commandData.params[vectorParamIndices.begin()->first].type.type == "void" ) )
                              ? "typename T, "
                              : "";
  std::pair<bool, std::map<size_t, std::vector<size_t>>> vectorSizeCheck = needsVectorSizeCheck( vectorParamIndices );
  std::string noexceptString = vectorSizeCheck.first ? HEADER_MACRO "_NOEXCEPT_WHEN_NO_EXCEPTIONS" : HEADER_MACRO "_NOEXCEPT";

  if ( definition )
  {
    std::string const functionTemplate =
      R"(  template <${typenameT})"
#ifdef NEEDS_DISPATCH
      R"(typename Dispatch)"
#endif
      ">\n  " HEADER_MACRO R"(_INLINE void ${className}${classSeparator}${commandName}( ${argumentList} ) const ${noexcept}
  {${vectorSizeCheck}
    )"
#ifdef NEEDS_DISPATCH
      "d."
#endif
      R"(${vkCommand}( ${callArguments} );
  })";

    return replaceWithMap(
      functionTemplate,
      { { "argumentList", argumentList },
        { "callArguments", constructCallArgumentsEnhanced( commandData.handle, commandData.params, false, false ) },
        { "className", commandData.handle.empty() ? "" : stripPrefix( commandData.handle, STRUCT_PREFIX ) },
        { "classSeparator", commandData.handle.empty() ? "" : "::" },
        { "commandName", commandName },
        { "noexcept", noexceptString },
        { "typenameT", typenameT },
        { "vectorSizeCheck",
          vectorSizeCheck.first
            ? constructVectorSizeCheck( name, commandData, vectorSizeCheck.second, skippedParameters )
            : "" },
        { "vkCommand", name } } );
  }
  else
  {
    std::string const functionTemplate =
      R"(  template <${typenameT})"
#ifdef NEEDS_DISPATCH
      R"(typename Dispatch = )" HEADER_MACRO R"(_DEFAULT_DISPATCHER_TYPE)"
#endif
      ">\n" R"(void ${commandName}( ${argumentList} ) const ${noexcept};)";

    return replaceWithMap( functionTemplate,
                           { { "argumentList", argumentList },
                             { "commandName", commandName },
                             { "noexcept", noexceptString },
                             { "typenameT", typenameT } } );
  }
}

std::string VulkanHppGenerator::constructCommandVoidEnumerate( std::string const &               name,
                                                               CommandData const &               commandData,
                                                               bool                              definition,
                                                               std::pair<size_t, size_t> const & vectorParamIndex,
                                                               std::vector<size_t> const &       returnParamIndices,
                                                               bool                              withAllocators ) const
{
  assert( commandData.params[0].type.type == commandData.handle && ( commandData.returnType == "void" ) &&
          commandData.successCodes.empty() && commandData.errorCodes.empty() );

  std::set<size_t> skippedParams =
    determineSkippedParams( commandData.handle, commandData.params, { vectorParamIndex }, returnParamIndices, false );

  std::string argumentList = constructArgumentListEnhanced(
    commandData.params, skippedParams, INVALID_INDEX, definition, withAllocators, false );
  std::string commandName       = determineCommandName( name, commandData.params[0].type.type );
  std::string vectorElementType = stripPrefix( commandData.params[vectorParamIndex.first].type.type, STRUCT_PREFIX );

  if ( definition )
  {
    const std::string functionTemplate =
      R"(  template <typename ${vectorElementType}Allocator)"
#ifdef NEEDS_DISPATCH
      R"(, typename Dispatch)"
#endif
      "${typenameCheck}>\n  " HEADER_MACRO R"(_NODISCARD )" HEADER_MACRO R"(_INLINE std::vector<${vectorElementType}, ${vectorElementType}Allocator> ${className}${classSeparator}${commandName}( ${argumentList} ) const
  {
    std::vector<${vectorElementType}, ${vectorElementType}Allocator> ${vectorName}${vectorAllocator};
    ${counterType} ${counterName};
    )"
#ifdef NEEDS_DISPATCH
      "d."
#endif
      R"(${vkCommand}( ${firstCallArguments} );
    ${vectorName}.resize( ${counterName} );
    )"
#ifdef NEEDS_DISPATCH
      "d."
#endif
      R"(${vkCommand}( ${secondCallArguments} );
    )" HEADER_MACRO R"(_ASSERT( ${counterName} <= ${vectorName}.size() );
    return ${vectorName};
  })";

    std::string vectorName    = startLowerCase( stripPrefix( commandData.params[vectorParamIndex.first].name, "p" ) );
    std::string typenameCheck = withAllocators
                                  ? ( ", typename B, typename std::enable_if<std::is_same<typename B::value_type, " +
                                      vectorElementType + ">::value, int>::type " )
                                  : "";

    return replaceWithMap(
      functionTemplate,
      { { "argumentList", argumentList },
        { "className", commandData.handle.empty() ? "" : stripPrefix( commandData.handle, STRUCT_PREFIX ) },
        { "classSeparator", commandData.handle.empty() ? "" : "::" },
        { "commandName", commandName },
        { "counterName", startLowerCase( stripPrefix( commandData.params[vectorParamIndex.second].name, "p" ) ) },
        { "counterType", commandData.params[vectorParamIndex.second].type.type },
        { "firstCallArguments",
          constructCallArgumentsEnhanced( commandData.handle, commandData.params, true, INVALID_INDEX ) },
        { "secondCallArguments",
          constructCallArgumentsEnhanced( commandData.handle, commandData.params, false, INVALID_INDEX ) },
        { "typenameCheck", typenameCheck },
        { "vectorAllocator",
          withAllocators
            ? ( "( " + startLowerCase( stripPrefix( commandData.params[vectorParamIndex.first].type.type, STRUCT_PREFIX ) ) +
                "Allocator )" )
            : "" },
        { "vectorElementType", vectorElementType },
        { "vectorName", vectorName },
        { "vkCommand", name } } );
  }
  else
  {
    const std::string functionTemplate =
      R"(  template <typename ${vectorElementType}Allocator = std::allocator<${vectorElementType}>)"
#ifdef NEEDS_DISPATCH
      R"(, typename Dispatch = )" HEADER_MACRO R"(_DEFAULT_DISPATCHER_TYPE)"
#endif
      "${typenameCheck}>\n  " HEADER_MACRO R"(_NODISCARD std::vector<${vectorElementType}, ${vectorElementType}Allocator> ${commandName}( ${argumentList} ) const;)";

    std::string typenameCheck = withAllocators
                                  ? ( ", typename B = " + vectorElementType +
                                      "Allocator, typename std::enable_if<std::is_same<typename B::value_type, " +
                                      vectorElementType + ">::value, int>::type = 0" )
                                  : "";

    return replaceWithMap( functionTemplate,
                           { { "argumentList", argumentList },
                             { "commandName", commandName },
                             { "typenameCheck", typenameCheck },
                             { "vectorElementType", vectorElementType } } );
  }
}

std::string
  VulkanHppGenerator::constructCommandVoidEnumerateChained( std::string const &               name,
                                                            CommandData const &               commandData,
                                                            bool                              definition,
                                                            std::pair<size_t, size_t> const & vectorParamIndex,
                                                            std::vector<size_t> const &       returnParamIndices,
                                                            bool                              withAllocators ) const
{
  assert( ( commandData.params[0].type.type == commandData.handle ) && ( commandData.returnType == "void" ) &&
          commandData.successCodes.empty() && commandData.errorCodes.empty() );

  std::set<size_t> skippedParams =
    determineSkippedParams( commandData.handle, commandData.params, { vectorParamIndex }, returnParamIndices, false );

  std::string argumentList =
    constructArgumentListEnhanced( commandData.params, skippedParams, INVALID_INDEX, definition, withAllocators, true );
  std::string commandName = determineCommandName( name, commandData.params[0].type.type );
  assert( beginsWith( commandData.params[vectorParamIndex.first].type.type, STRUCT_PREFIX ) );
  std::string vectorElementType =
    HEADER_MACRO "_NAMESPACE::" + stripPrefix( commandData.params[vectorParamIndex.first].type.type, STRUCT_PREFIX );

  if ( definition )
  {
    const std::string functionTemplate =
      R"(  template <typename StructureChain, typename StructureChainAllocator)"
#ifdef NEEDS_DISPATCH
      R"(, typename Dispatch)"
#endif
      "${typenameCheck}>\n  " HEADER_MACRO R"(_NODISCARD )" HEADER_MACRO R"(_INLINE std::vector<StructureChain, StructureChainAllocator> ${className}${classSeparator}${commandName}( ${argumentList} ) const
  {
    ${counterType} ${counterName};
    )"
#ifdef NEEDS_DISPATCH
      "d."
#endif
      R"(${vkCommand}( ${firstCallArguments} );
    std::vector<StructureChain, StructureChainAllocator> returnVector( ${counterName}${structureChainAllocator} );
    std::vector<${vectorElementType}> ${vectorName}( ${counterName} );
    for ( ${counterType} i = 0; i < ${counterName}; i++ )
    {
      ${vectorName}[i].pNext =
        returnVector[i].template get<${vectorElementType}>().pNext;
    }
    )"
#ifdef NEEDS_DISPATCH
      "d."
#endif
      R"(${vkCommand}( ${secondCallArguments} );
    )" HEADER_MACRO R"(_ASSERT( ${counterName} <= ${vectorName}.size() );
    for ( ${counterType} i = 0; i < ${counterName}; i++ )
    {
      returnVector[i].template get<${vectorElementType}>() = ${vectorName}[i];
    }
    return returnVector;
  })";

    std::string vectorName = startLowerCase( stripPrefix( commandData.params[vectorParamIndex.first].name, "p" ) );
    std::string typenameCheck =
      withAllocators
        ? ( ", typename B, typename std::enable_if<std::is_same<typename B::value_type, StructureChain>::value, int>::type" )
        : "";

    return replaceWithMap(
      functionTemplate,
      { { "argumentList", argumentList },
        { "className", commandData.handle.empty() ? "" : stripPrefix( commandData.handle, STRUCT_PREFIX ) },
        { "classSeparator", commandData.handle.empty() ? "" : "::" },
        { "commandName", commandName },
        { "counterName", startLowerCase( stripPrefix( commandData.params[vectorParamIndex.second].name, "p" ) ) },
        { "counterType", commandData.params[vectorParamIndex.second].type.type },
        { "firstCallArguments",
          constructCallArgumentsEnhanced( commandData.handle, commandData.params, true, INVALID_INDEX ) },
        { "secondCallArguments",
          constructCallArgumentsEnhanced( commandData.handle, commandData.params, false, INVALID_INDEX ) },
        { "structureChainAllocator", withAllocators ? ( ", structureChainAllocator" ) : "" },
        { "typenameCheck", typenameCheck },
        { "vectorElementType", vectorElementType },
        { "vectorName", vectorName },
        { "vkCommand", name } } );
  }
  else
  {
    const std::string functionTemplate =
      R"(  template <typename StructureChain, typename StructureChainAllocator = std::allocator<StructureChain>)"
#ifdef NEEDS_DISPATCH
      R"(, typename Dispatch = )" HEADER_MACRO R"(_DEFAULT_DISPATCHER_TYPE)"
#endif
      "${typenameCheck}>\n  " HEADER_MACRO R"(_NODISCARD std::vector<StructureChain, StructureChainAllocator> ${commandName}( ${argumentList} ) const;)";

    std::string typenameCheck =
      withAllocators
        ? ( ", typename B = StructureChainAllocator, typename std::enable_if<std::is_same<typename B::value_type, StructureChain>::value, int>::type = 0" )
        : "";

    return replaceWithMap(
      functionTemplate,
      { { "argumentList", argumentList }, { "commandName", commandName }, { "typenameCheck", typenameCheck } } );
  }
}

std::string VulkanHppGenerator::constructCommandVoidGetChain( std::string const & name,
                                                              CommandData const & commandData,
                                                              bool                definition,
                                                              size_t              nonConstPointerIndex ) const
{
  assert( ( commandData.returnType == "void" ) && commandData.successCodes.empty() && commandData.errorCodes.empty() );

  std::set<size_t> skippedParams =
    determineSkippedParams( commandData.handle, commandData.params, {}, { nonConstPointerIndex }, false );

  std::string argumentList =
    constructArgumentListEnhanced( commandData.params, skippedParams, INVALID_INDEX, definition, false, false );
  std::string commandName = determineCommandName( name, commandData.params[0].type.type );
  std::string nodiscard = determineNoDiscard( 1 < commandData.successCodes.size(), 1 < commandData.errorCodes.size() );
  assert( beginsWith( commandData.params[nonConstPointerIndex].type.type, STRUCT_PREFIX ) );
  std::string returnType =
    HEADER_MACRO "_NAMESPACE::" + stripPrefix( commandData.params[nonConstPointerIndex].type.type, STRUCT_PREFIX );

  if ( definition )
  {
    std::string const functionTemplate =
      R"(  template <typename X, typename Y, typename... Z)"
#ifdef NEEDS_DISPATCH
      R"(, typename Dispatch)"
#endif
      ">\n  " HEADER_MACRO R"(_NODISCARD )" HEADER_MACRO R"(_INLINE StructureChain<X, Y, Z...> ${className}${classSeparator}${commandName}( ${argumentList} ) const )" HEADER_MACRO R"(_NOEXCEPT
  {
    StructureChain<X, Y, Z...> structureChain;
    ${returnType} & ${returnVariable} = structureChain.template get<${returnType}>();
    )"
#ifdef NEEDS_DISPATCH
      "d."
#endif
      R"(${vkCommand}( ${callArguments} );
    return structureChain;
  })";

    return replaceWithMap(
      functionTemplate,
      { { "argumentList", argumentList },
        { "callArguments",
          constructCallArgumentsEnhanced( commandData.handle, commandData.params, false, INVALID_INDEX ) },
        { "className", commandData.handle.empty() ? "" : stripPrefix( commandData.handle, STRUCT_PREFIX ) },
        { "classSeparator", commandData.handle.empty() ? "" : "::" },
        { "commandName", commandName },
        { "returnVariable", startLowerCase( stripPrefix( commandData.params[nonConstPointerIndex].name, "p" ) ) },
        { "returnType", returnType },
        { "vkCommand", name } } );
  }
  else
  {
    std::string const functionTemplate =
      R"(  template <typename X, typename Y, typename... Z)"
#ifdef NEEDS_DISPATCH
      R"(, typename Dispatch = )" HEADER_MACRO R"(_DEFAULT_DISPATCHER_TYPE)"
#endif
      ">\n  " HEADER_MACRO R"(_NODISCARD StructureChain<X, Y, Z...> ${commandName}( ${argumentList} ) const )" HEADER_MACRO R"(_NOEXCEPT;)";

    return replaceWithMap( functionTemplate, { { "argumentList", argumentList }, { "commandName", commandName } } );
  }
}

std::string VulkanHppGenerator::constructCommandVoidGetValue( std::string const &              name,
                                                              CommandData const &              commandData,
                                                              bool                             definition,
                                                              std::map<size_t, size_t> const & vectorParamIndices,
                                                              size_t                           returnParamIndex ) const
{
  assert( ( commandData.returnType == "void" ) && commandData.successCodes.empty() && commandData.errorCodes.empty() );
  assert( vectorParamIndices.size() <= 1 );
  assert( vectorParamIndices.empty() || ( vectorParamIndices.find( returnParamIndex ) == vectorParamIndices.end() ) );
  assert( vectorParamIndices.empty() || ( vectorParamIndices.begin()->second != INVALID_INDEX ) );

  std::set<size_t> skippedParameters =
    determineSkippedParams( commandData.handle, commandData.params, {}, { returnParamIndex }, false );

  std::string argumentList =
    constructArgumentListEnhanced( commandData.params, skippedParameters, INVALID_INDEX, definition, false, false );
  std::string commandName = determineCommandName( name, commandData.params[0].type.type );
  std::string nodiscard  = determineNoDiscard( 1 < commandData.successCodes.size(), 1 < commandData.errorCodes.size() );
  std::string returnType = commandData.params[returnParamIndex].type.type;
  if ( beginsWith( returnType, STRUCT_PREFIX ) )
  {
    returnType = HEADER_MACRO "_NAMESPACE::" + stripPrefix( returnType, STRUCT_PREFIX );
  }
  else if ( commandData.params[returnParamIndex].type.isPointerToConstPointer() )
  {
    returnType = commandData.params[returnParamIndex].type.prefix + " " + returnType + "*";
  }

  bool needsVectorSizeCheck =
    !vectorParamIndices.empty() && isLenByStructMember( commandData.params[vectorParamIndices.begin()->first].len,
                                                        commandData.params[vectorParamIndices.begin()->second] );
  std::string noexceptString = needsVectorSizeCheck ? HEADER_MACRO "_NOEXCEPT_WHEN_NO_EXCEPTIONS" : HEADER_MACRO "_NOEXCEPT";

  if ( definition )
  {
    std::string className      = commandData.handle.empty() ? "" : stripPrefix( commandData.handle, STRUCT_PREFIX );
    std::string classSeparator = commandData.handle.empty() ? "" : "::";

    std::string vectorSizeCheck;
    if ( needsVectorSizeCheck )
    {
      std::string const sizeCheckTemplate =
        R"(
#ifdef )" HEADER_MACRO R"(_NO_EXCEPTIONS
    )" HEADER_MACRO R"(_ASSERT( ${vectorName}.size() == ${sizeValue} );
#else
    if ( ${vectorName}.size() != ${sizeValue} )
    {
      throw LogicError( )" HEADER_MACRO R"(_NAMESPACE_STRING "::${className}${classSeparator}${commandName}: ${vectorName}.size() != ${sizeValue}" );
    }
#endif /*)" HEADER_MACRO R"(_NO_EXCEPTIONS*/)";
      std::vector<std::string> lenParts = tokenize( commandData.params[vectorParamIndices.begin()->first].len, "->" );
      assert( lenParts.size() == 2 );

      vectorSizeCheck = replaceWithMap(
        sizeCheckTemplate,
        { { "className", className },
          { "classSeparator", classSeparator },
          { "commandName", commandName },
          { "sizeValue", startLowerCase( stripPrefix( lenParts[0], "p" ) ) + "." + lenParts[1] },
          { "vectorName",
            startLowerCase( stripPrefix( commandData.params[vectorParamIndices.begin()->first].name, "p" ) ) } } );
    }

    std::string const functionTemplate =
#ifdef NEEDS_DISPATCH
      R"(  template <typename Dispatch)" ">\n"
#endif
      "  " HEADER_MACRO R"(_NODISCARD )" HEADER_MACRO R"(_INLINE ${returnType} ${className}${classSeparator}${commandName}( ${argumentList} ) const ${noexcept}
  {${vectorSizeCheck}
    ${returnType} ${returnVariable};
    )"
#ifdef NEEDS_DISPATCH
      "d."
#endif
      R"(${vkCommand}( ${callArguments} );
    return ${returnVariable};
  })";

    return replaceWithMap(
      functionTemplate,
      { { "argumentList", argumentList },
        { "callArguments",
          constructCallArgumentsEnhanced( commandData.handle, commandData.params, false, INVALID_INDEX ) },
        { "className", className },
        { "classSeparator", classSeparator },
        { "commandName", commandName },
        { "noexcept", noexceptString },
        { "returnType", returnType },
        { "returnVariable", startLowerCase( stripPrefix( commandData.params[returnParamIndex].name, "p" ) ) },
        { "vectorSizeCheck", vectorSizeCheck },
        { "vkCommand", name } } );
  }
  else
  {
    std::string const functionTemplate =
#ifdef NEEDS_DISPATCH
      R"(  template <typename Dispatch = )" HEADER_MACRO R"(_DEFAULT_DISPATCHER_TYPE)" ">\n"
#endif
      "  " HEADER_MACRO R"(_NODISCARD ${returnType} ${commandName}( ${argumentList} ) const ${noexcept};)";

    return replaceWithMap( functionTemplate,
                           { { "argumentList", argumentList },
                             { "commandName", commandName },
                             { "noexcept", noexceptString },
                             { "returnType", returnType } } );
  }
}

std::string
  VulkanHppGenerator::constructConstexprString( std::pair<std::string, StructureData> const & structData ) const
{
  // structs with a union (and <STRUCT_PREFIX>BaseInStructure and <STRUCT_PREFIX>BaseOutStructure) can't be a constexpr!
  bool isConstExpression = !containsUnion( structData.first ) && ( structData.first != STRUCT_PREFIX "BaseInStructure" ) &&
                           ( structData.first != STRUCT_PREFIX "BaseOutStructure" );
  return isConstExpression
           ? ( std::string( HEADER_MACRO "_CONSTEXPR" ) + ( containsArray( structData.first ) ? "_14 " : " " ) )
           : "";
}

std::string VulkanHppGenerator::constructFunctionBodyEnhanced( std::string const &              indentation,
                                                               std::string const &              name,
                                                               CommandData const &              commandData,
                                                               size_t                           returnParamIndex,
                                                               size_t                           templateParamIndex,
                                                               std::map<size_t, size_t> const & vectorParamIndices,
                                                               bool                             twoStep,
                                                               std::string const &              enhancedReturnType,
                                                               bool                             withAllocator ) const
{
  std::string str;
  if ( 1 < vectorParamIndices.size() )
  {
    appendFunctionBodyEnhancedMultiVectorSizeCheck(
      str, indentation, name, commandData, returnParamIndex, vectorParamIndices );
  }

  std::string returnName;
  if ( returnParamIndex != INVALID_INDEX )
  {
    returnName = appendFunctionBodyEnhancedLocalReturnVariable(
      str, indentation, commandData, returnParamIndex, enhancedReturnType, withAllocator );
  }

  if ( twoStep )
  {
    appendFunctionBodyEnhancedTwoStep(
      str, indentation, name, commandData, returnParamIndex, templateParamIndex, vectorParamIndices, returnName );
  }
  else
  {
    str += constructFunctionBodyEnhancedSingleStep(
      indentation, name, commandData, returnParamIndex, templateParamIndex, vectorParamIndices );
  }

  if ( ( commandData.returnType == STRUCT_PREFIX "Result" ) || !commandData.successCodes.empty() )
  {
    appendFunctionBodyEnhancedReturnResultValue(
      str, indentation, returnName, name, commandData, returnParamIndex, twoStep );
  }
  return str;
}

std::string VulkanHppGenerator::constructFunctionBodyEnhancedSingleStep(
  std::string const &              indentation,
  std::string const &              name,
  CommandData const &              commandData,
  size_t                           returnParamIndex,
  size_t                           templateParamIndex,
  std::map<size_t, size_t> const & vectorParamIndices ) const
{
  std::string str;
  str += indentation + "  ";
  if ( commandData.returnType == STRUCT_PREFIX "Result" )
  {
    str += "Result result = static_cast<Result>( ";
  }
  appendCall( str, name, commandData, returnParamIndex, templateParamIndex, vectorParamIndices, false, true );
  if ( commandData.returnType == STRUCT_PREFIX "Result" )
  {
    str += " )";
  }
  str += ";\n";
  return str;
}

std::string
  VulkanHppGenerator::constructFunctionHeaderArgumentsEnhanced( CommandData const &              commandData,
                                                                size_t                           returnParamIndex,
                                                                size_t                           templateParamIndex,
                                                                std::map<size_t, size_t> const & vectorParamIndices,
                                                                bool                             withDefaults,
                                                                bool                             withAllocator ) const
{
  std::string str;

  // check if there's at least one argument left to put in here
  std::set<size_t> skippedParams = ::determineSkippedParams( returnParamIndex, vectorParamIndices );
  if ( skippedParams.size() + ( commandData.handle.empty() ? 0 : 1 ) < commandData.params.size() )
  {
    str += " ";
    bool argEncountered = false;
    for ( size_t i = commandData.handle.empty() ? 0 : 1; i < commandData.params.size(); i++ )
    {
      argEncountered = appendFunctionHeaderArgumentEnhanced( str,
                                                             commandData.params[i],
                                                             i,
                                                             vectorParamIndices,
                                                             skippedParams.find( i ) != skippedParams.end(),
                                                             argEncountered,
                                                             ( templateParamIndex == i ) );
    }

    if ( argEncountered )
    {
      str += ", ";
    }
  }
  if ( withAllocator )
  {
    str += "Allocator const& vectorAllocator, ";
  }
#ifdef NEEDS_DISPATCH
  str += "Dispatch const &d";
  if ( withDefaults )
  {
    str += " " HEADER_MACRO "_DEFAULT_DISPATCHER_ASSIGNMENT";
  }
#else
  static_cast<void>(withDefaults);
#endif
  str += " ";
  return str;
}

std::string VulkanHppGenerator::constructNoDiscardStandard( CommandData const & commandData ) const
{
  return ( 1 < commandData.successCodes.size() + commandData.errorCodes.size() ) ? HEADER_MACRO "_NODISCARD " : "";
}

std::string VulkanHppGenerator::constructReturnType( CommandData const & commandData,
                                                     std::string const & baseType ) const
{
  return ( 1 < commandData.successCodes.size() )
           ? ( ( baseType == "void" ) ? "Result" : ( "ResultValue<" + baseType + ">" ) )
           : ( "typename ResultValueType<" + baseType + ">::type" );
}

std::string VulkanHppGenerator::constructSuccessCheck( std::vector<std::string> const & successCodes ) const
{
  assert( !successCodes.empty() );
  std::string successCheck = "result == " HEADER_MACRO "_NAMESPACE::Result::" + createSuccessCode( successCodes[0], m_tags );
  if ( 1 < successCodes.size() )
  {
    successCheck = "( " + successCheck + " )";
    for ( size_t i = 1; i < successCodes.size(); ++i )
    {
      successCheck +=
        "|| ( result == " HEADER_MACRO "_NAMESPACE::Result::" + createSuccessCode( successCodes[i], m_tags ) + " )";
    }
  }
  return successCheck;
}

std::string VulkanHppGenerator::constructSuccessCodeList( std::vector<std::string> const & successCodes ) const
{
  std::string successCodeList;
  if ( 1 < successCodes.size() )
  {
    successCodeList = ", { " HEADER_MACRO "_NAMESPACE::Result::" + createSuccessCode( successCodes[0], m_tags );
    for ( size_t i = 1; i < successCodes.size(); ++i )
    {
      successCodeList += ", " HEADER_MACRO "_NAMESPACE::Result::" + createSuccessCode( successCodes[i], m_tags );
    }
    successCodeList += " }";
  }
  return successCodeList;
}

std::string
  VulkanHppGenerator::constructVectorSizeCheck( std::string const &                           name,
                                                CommandData const &                           commandData,
                                                std::map<size_t, std::vector<size_t>> const & countToVectorMap,
                                                std::set<size_t> const &                      skippedParams ) const
{
  std::string str;

  std::string const assertTemplate =
    "    " HEADER_MACRO "_ASSERT( ${zeroSizeCheck}${firstVectorName}.size() == ${secondVectorName}.size() );";
  std::string const throwTemplate =
    R"#(    if ( ${zeroSizeCheck}${firstVectorName}.size() != ${secondVectorName}.size() )
  {
    throw LogicError( )#" HEADER_MACRO R"#(_NAMESPACE_STRING "::${className}::${commandName}: ${firstVectorName}.size() != ${secondVectorName}.size()" );
  })#";

  std::string commandName = determineCommandName( name, commandData.params[0].type.type );

  std::string assertions, throws;
  for ( auto const & cvm : countToVectorMap )
  {
    assert( !commandData.params[cvm.second[0]].optional );

    size_t      defaultStartIndex = determineDefaultStartIndex( commandData.params, skippedParams );
    std::string firstVectorName   = startLowerCase( stripPrefix( commandData.params[cvm.second[0]].name, "p" ) );

    for ( size_t i = 1; i < cvm.second.size(); i++ )
    {
      std::string secondVectorName = startLowerCase( stripPrefix( commandData.params[cvm.second[i]].name, "p" ) );
      bool withZeroSizeCheck = commandData.params[cvm.second[i]].optional && ( defaultStartIndex <= cvm.second[i] );
      assertions +=
        replaceWithMap( assertTemplate,
                        { { "firstVectorName", firstVectorName },
                          { "secondVectorName", secondVectorName },
                          { "zeroSizeCheck", withZeroSizeCheck ? ( secondVectorName + ".empty() || " ) : "" } } );
      throws +=
        replaceWithMap( throwTemplate,
                        { { "firstVectorName", firstVectorName },
                          { "className", stripPrefix( commandData.handle, STRUCT_PREFIX ) },
                          { "commandName", commandName },
                          { "secondVectorName", secondVectorName },
                          { "zeroSizeCheck", withZeroSizeCheck ? ( "!" + secondVectorName + ".empty() && " ) : "" } } );
      if ( i + 1 < cvm.second.size() )
      {
        assertions += "\n";
        throws += "\n";
      }
    }
  }

  std::string const sizeCheckTemplate =
    R"#(
#ifdef )#" HEADER_MACRO R"#(_NO_EXCEPTIONS
${assertions}
#else
${throws}
#endif  /*)#" HEADER_MACRO R"#(_NO_EXCEPTIONS*/
)#";

  str = replaceWithMap( sizeCheckTemplate, { { "assertions", assertions }, { "throws", throws } } );

  return str;
}

template <class InputIt, class UnaryPredicate>
std::vector<InputIt> findAll( InputIt first, InputIt last, UnaryPredicate p )
{
  std::vector<InputIt> result;
  while ( first != last )
  {
    if ( p( *first ) )
    {
      result.push_back( first );
    }
    ++first;
  }
  return result;
}

void VulkanHppGenerator::appendStructConstructors( std::string &                                 str,
                                                   std::pair<std::string, StructureData> const & structData,
                                                   std::string const &                           prefix ) const
{
  // the constructor with all the elements as arguments, with defaults
  // and the simple copy constructor from the corresponding vulkan structure
  static const std::string constructors = R"(
${prefix}${constexpr}${structName}(${arguments}) )" HEADER_MACRO R"(_NOEXCEPT
${prefix}${initializers}
${prefix}{}

${prefix}${constexpr}${structName}( ${structName} const & rhs ) )" HEADER_MACRO R"(_NOEXCEPT = default;

${prefix}${structName}( )" STRUCT_PREFIX R"(${structName} const & rhs ) )" HEADER_MACRO R"(_NOEXCEPT
${prefix}{
${prefix}  *this = rhs;
${prefix}}
)";

  std::string arguments, initializers;
  bool        listedArgument = false;
  bool        firstArgument  = true;
  for ( auto const & member : structData.second.members )
  {
    // gather the arguments
    listedArgument = appendStructConstructorArgument( arguments, listedArgument, member, true );

    // gather the initializers; skip member 'pNext' and constant members
    if ( ( member.name != "pNext" ) && ( member.values.size() != 1 ) )
    {
      initializers += ( firstArgument ? ":" : "," ) + std::string( " " ) + member.name + "( " + member.name + "_ )";
      firstArgument = false;
    }
  }

  str += replaceWithMap( constructors,
                         { { "arguments", arguments },
                           { "constexpr", constructConstexprString( structData ) },
                           { "initializers", initializers },
                           { "prefix", prefix },
                           { "structName", stripPrefix( structData.first, STRUCT_PREFIX ) } } );

  appendStructConstructorsEnhanced( str, structData, prefix );
}

void VulkanHppGenerator::appendStructConstructorsEnhanced( std::string &                                 str,
                                                           std::pair<std::string, StructureData> const & structData,
                                                           std::string const &                           prefix ) const
{
  auto memberIts =
    findAll( structData.second.members.begin(), structData.second.members.end(), []( MemberData const & md ) {
      return !md.len.empty() && ( ignoreLens.find( md.len.front() ) == ignoreLens.end() );
    } );
  if ( !memberIts.empty() )
  {
    // maximal one member to be handled by an ArrayProxyNoTemporaries is of type void
    assert( std::count_if( memberIts.begin(), memberIts.end(), []( auto it ) { return it->type.type == "void"; } ) <=
            1 );

    // map from len-members to all the array members using that len
    std::map<std::vector<MemberData>::const_iterator, std::vector<std::vector<MemberData>::const_iterator>> lenIts;
    for ( auto const & mit : memberIts )
    {
      std::string lenName =
        ( mit->len.front() == R"(latexmath:[\textrm{codeSize} \over 4])" ) ? "codeSize" : mit->len.front();
      auto lenIt = std::find_if(
        structData.second.members.begin(), mit, [&lenName]( MemberData const & md ) { return md.name == lenName; } );
      assert( lenIt != mit );
      lenIts[lenIt].push_back( mit );
    }

    std::string arguments, initializers;
    bool        listedArgument = false;
    bool        firstArgument  = true;
    bool        arrayListed    = false;
    std::string templateHeader, sizeChecks;
    for ( auto mit = structData.second.members.begin(); mit != structData.second.members.end(); ++mit )
    {
      // gather the initializers; skip member 'pNext' and constant members
      if ( ( mit->name != "pNext" ) && ( mit->values.size() != 1 ) )
      {
        auto litit = lenIts.find( mit );
        if ( litit != lenIts.end() )
        {
          // len arguments just have an initalizer, from the ArrayProxyNoTemporaries size
          initializers +=
            ( firstArgument ? ": " : ", " ) + mit->name + "( " + generateLenInitializer( mit, litit, structData.second.mutualExclusiveLens ) + " )";
          sizeChecks += generateSizeCheck( litit->second, stripPrefix( structData.first, STRUCT_PREFIX ), prefix, structData.second.mutualExclusiveLens );
        }
        else if ( std::find( memberIts.begin(), memberIts.end(), mit ) != memberIts.end() )
        {
          assert( beginsWith( mit->name, "p" ) );
          std::string argumentName = startLowerCase( stripPrefix( mit->name, "p" ) ) + "_";

          assert( endsWith( mit->type.postfix, "*" ) );
          std::string argumentType = stripPostfix( mit->type.compose(), "*" );
          if ( mit->type.type == "void" )
          {
            templateHeader = prefix + "template <typename T>\n";

            size_t pos = argumentType.find( "void" );
            assert( pos != std::string::npos );
            argumentType.replace( pos, strlen( "void" ), "T" );
          }

          arguments += listedArgument ? ", " : "";
          arguments += HEADER_MACRO "_NAMESPACE::ArrayProxyNoTemporaries<" + argumentType + "> const & " + argumentName;
          if ( arrayListed )
          {
            arguments += " = {}";
          }
          listedArgument = true;
          arrayListed    = true;

          initializers += ( firstArgument ? ": " : ", " ) + mit->name + "( " + argumentName + ".data() )";
        }
        else
        {
          listedArgument = appendStructConstructorArgument( arguments, listedArgument, *mit, arrayListed );
          initializers += ( firstArgument ? ": " : ", " ) + mit->name + "( " + mit->name + "_ )";
        }
        firstArgument = false;
      }
    }
    static const std::string constructorTemplate = R"(
#if !defined()" HEADER_MACRO R"(_DISABLE_ENHANCED_MODE)
${templateHeader}${prefix}${structName}( ${arguments} )
${prefix}${initializers}
${prefix}{${sizeChecks}}
#endif  // !defined()" HEADER_MACRO R"(_DISABLE_ENHANCED_MODE)
)";

    str += replaceWithMap( constructorTemplate,
                           { { "arguments", arguments },
                             { "initializers", initializers },
                             { "prefix", prefix },
                             { "sizeChecks", sizeChecks },
                             { "structName", stripPrefix( structData.first, STRUCT_PREFIX ) },
                             { "templateHeader", templateHeader } } );
  }
}

bool VulkanHppGenerator::appendStructConstructorArgument( std::string &      str,
                                                          bool               listedArgument,
                                                          MemberData const & memberData,
                                                          bool               withDefault ) const
{
  // skip members 'pNext' and members with a single value, as they are never explicitly set
  if ( ( memberData.name != "pNext" ) && ( memberData.values.size() != 1 ) )
  {
    str += ( listedArgument ? ( ", " ) : "" );
    if ( memberData.arraySizes.empty() )
    {
      str += memberData.type.compose() + " ";
    }
    else
    {
      str += constructStandardArray( memberData.type.compose(), memberData.arraySizes ) + " const& ";
    }
    str += memberData.name + "_";

    if ( withDefault )
    {
      str += " = ";
      auto enumIt = m_enums.find( memberData.type.type );
      if ( enumIt != m_enums.end() && memberData.type.postfix.empty() )
      {
        appendEnumInitializer( str, memberData.type, memberData.arraySizes, enumIt->second.values );
      }
      else
      {
        assert( memberData.values.empty() );
        // all the rest can be initialized with just {}
        str += "{}";
      }
    }

    listedArgument = true;
  }
  return listedArgument;
}

std::string VulkanHppGenerator::appendStructMembers( std::string &                                 str,
                                                     std::pair<std::string, StructureData> const & structData,
                                                     std::string const &                           prefix ) const
{
  std::string sTypeValue;
  for ( auto const & member : structData.second.members )
  {
    str += prefix;
    if ( member.values.size() == 1 )
    {
      // members with just one allowed value are set to be const
      str += "const ";
    }
    if ( !member.bitCount.empty() && beginsWith( member.type.type, STRUCT_PREFIX ) )
    {
      assert( member.type.prefix.empty() && member.type.postfix.empty() );  // never encounterd a different case
      str += member.type.type;
    }
    else if ( member.arraySizes.empty() )
    {
      str += member.type.compose();
    }
    else
    {
      assert( member.type.prefix.empty() && member.type.postfix.empty() );
      str += constructStandardArrayWrapper( member.type.compose(), member.arraySizes );
    }
    str += " " + member.name;
    if ( !member.values.empty() )
    {
      // special handling for members with legal value: arbitrarily use the first one as the default
      auto enumIt = m_enums.find( member.type.type );
      assert( enumIt != m_enums.end() );
      {
        std::string enumValue = member.values.front();
        auto        nameIt =
          std::find_if( enumIt->second.values.begin(),
                        enumIt->second.values.end(),
                        [&enumValue]( EnumValueData const & evd ) { return enumValue == evd.vulkanValue; } );
        assert( nameIt != enumIt->second.values.end() );
        str += " = " + stripPrefix( member.type.type, STRUCT_PREFIX ) + "::" + nameIt->vkValue;
        if ( member.name == "sType" )
        {
          sTypeValue = nameIt->vkValue;
        }
      }
    }
    else
    {
      // as we don't have any meaningful default initialization values, everything can be initialized by just '{}' !
      assert( member.arraySizes.empty() || member.bitCount.empty() );
      if ( !member.bitCount.empty() )
      {
        str += " : " + member.bitCount;  // except for bitfield members, where no default member initializatin is
                                         // supported (up to C++20)
      }
      else
      {
        str += " = ";
        auto enumIt = m_enums.find( member.type.type );
        if ( member.arraySizes.empty() && ( enumIt != m_enums.end() ) && member.type.postfix.empty() )
        {
          appendEnumInitializer( str, member.type, member.arraySizes, enumIt->second.values );
        }
        else
        {
          str += "{}";
        }
      }
    }
    str += ";\n";
  }
  return sTypeValue;
}

void VulkanHppGenerator::appendStructs( std::string & str )
{
  for ( auto const & structure : m_structures )
  {
    if ( m_listedTypes.find( structure.first ) == m_listedTypes.end() )
    {
      assert( m_listingTypes.empty() );
      appendStruct( str, structure );
      assert( m_listingTypes.empty() );
    }
  }
}

void VulkanHppGenerator::appendStructSetter( std::string &                   str,
                                             std::string const &             structureName,
                                             std::vector<MemberData> const & memberData,
                                             size_t                          index ) const
{
  MemberData const & member = memberData[index];
  if ( member.type.type != STRUCT_PREFIX "StructureType" )  // filter out StructureType, which is supposed to be immutable !
  {
    static const std::string templateString = R"(
    ${structureName} & set${MemberName}( ${memberType} ${reference}${memberName}_ ) )" HEADER_MACRO R"(_NOEXCEPT
    {
      ${assignment};
      return *this;
    }
)";

    std::string memberType = member.arraySizes.empty()
                               ? member.type.compose()
                               : constructStandardArray( member.type.compose(), member.arraySizes );
    std::string assignment;
    if ( !member.bitCount.empty() && beginsWith( member.type.type, STRUCT_PREFIX ) )
    {
      assignment = member.name + " = " + "*reinterpret_cast<" + member.type.type + "*>(&" + member.name + "_)";
    }
    else
    {
      assignment = member.name + " = " + member.name + "_";
    }

    str += replaceWithMap(
      templateString,
      { { "assignment", assignment },
        { "memberName", member.name },
        { "MemberName", startUpperCase( member.name ) },
        { "memberType", memberType },
        { "reference",
          ( member.type.postfix.empty() && ( m_structures.find( member.type.type ) != m_structures.end() ) )
            ? "const & "
            : "" },
        { "structureName", structureName } } );

    if ( !member.len.empty() && ( ignoreLens.find( member.len[0] ) == ignoreLens.end() ) )
    {
      assert( member.name.front() == 'p' );
      std::string arrayName = startLowerCase( stripPrefix( member.name, "p" ) );

      std::string lenName, lenValue;
      if ( member.len[0] == R"(latexmath:[\textrm{codeSize} \over 4])" )
      {
        lenName  = "codeSize";
        lenValue = arrayName + "_.size() * 4";
      }
      else
      {
        lenName  = member.len[0];
        lenValue = arrayName + "_.size()";
      }

      assert( memberType.back() == '*' );
      memberType.pop_back();

      std::string templateHeader;
      if ( member.type.type == "void" )
      {
        templateHeader = "template <typename T>\n    ";

        size_t pos = memberType.find( "void" );
        assert( pos != std::string::npos );
        memberType.replace( pos, strlen( "void" ), "T" );

        lenValue += " * sizeof(T)";
      }

      auto lenMember = std::find_if(
        memberData.begin(), memberData.end(), [&lenName]( MemberData const & md ) { return md.name == lenName; } );
      assert( lenMember != memberData.end() && lenMember->type.prefix.empty() && lenMember->type.postfix.empty() );
      if ( lenMember->type.type != "size_t" )
      {
        lenValue = "static_cast<" + lenMember->type.type + ">( " + lenValue + " )";
      }

      static const std::string setArrayTemplate = R"(
#if !defined()" HEADER_MACRO R"(_DISABLE_ENHANCED_MODE)
    ${templateHeader}${structureName} & set${ArrayName}( )" HEADER_MACRO R"(_NAMESPACE::ArrayProxyNoTemporaries<${memberType}> const & ${arrayName}_ ) )" HEADER_MACRO R"(_NOEXCEPT
    {
      ${lenName} = ${lenValue};
      ${memberName} = ${arrayName}_.data();
      return *this;
    }
#endif  // !defined()" HEADER_MACRO R"(_DISABLE_ENHANCED_MODE)
)";

      str += replaceWithMap( setArrayTemplate,
                             { { "arrayName", arrayName },
                               { "ArrayName", startUpperCase( arrayName ) },
                               { "lenName", lenName },
                               { "lenValue", lenValue },
                               { "memberName", member.name },
                               { "memberType", memberType },
                               { "structureName", structureName },
                               { "templateHeader", templateHeader } } );
    }
  }
}

void VulkanHppGenerator::appendStructSubConstructor( std::string &                                 str,
                                                     std::pair<std::string, StructureData> const & structData,
                                                     std::string const &                           prefix ) const
{
  if ( !structData.second.subStruct.empty() )
  {
    auto const & subStruct = m_structures.find( structData.second.subStruct );
    assert( subStruct != m_structures.end() );

    std::string subStructArgumentName = startLowerCase( stripPrefix( subStruct->first, STRUCT_PREFIX ) );
    std::string ctorOpening           = prefix + "explicit " + stripPrefix( structData.first, STRUCT_PREFIX ) + "( ";
    std::string indentation           = std::string( ctorOpening.size(), ' ' );

    std::string subCopies;
    bool        firstArgument = true;
    for ( size_t i = 0; i < subStruct->second.members.size(); i++ )
    {
      assert( structData.second.members[i].arraySizes.empty() );
      subCopies += prefix + "  " + ( firstArgument ? ":" : "," ) + " " + structData.second.members[i].name + "( " +
                   subStructArgumentName + "." + subStruct->second.members[i].name + " )\n";
      firstArgument = false;
    }

    std::string subArguments;
    bool        listedArgument = true;
    for ( size_t i = subStruct->second.members.size(); i < structData.second.members.size(); i++ )
    {
      listedArgument =
        appendStructConstructorArgument( subArguments, listedArgument, structData.second.members[i], true );

      assert( structData.second.members[i].arraySizes.empty() );
      subCopies +=
        prefix + "  , " + structData.second.members[i].name + "( " + structData.second.members[i].name + "_ )\n";
    }

    str +=
      "\n"
      "    explicit " +
      stripPrefix( structData.first, STRUCT_PREFIX ) + "( " + stripPrefix( subStruct->first, STRUCT_PREFIX ) + " const& " +
      subStructArgumentName + subArguments + " )\n" + subCopies + "    {}\n";
  }
}

void VulkanHppGenerator::appendStructure( std::string &                                 str,
                                          std::pair<std::string, StructureData> const & structure ) const
{
  std::string enter, leave;
  std::tie( enter, leave ) = generateProtection( structure.first, !structure.second.aliases.empty() );

  str += "\n" + enter;

  std::string constructorAndSetters;
  constructorAndSetters += "#if !defined( " HEADER_MACRO "_NO_STRUCT_CONSTRUCTORS )";
  appendStructConstructors( constructorAndSetters, structure, "    " );
  appendStructSubConstructor( constructorAndSetters, structure, "    " );
  constructorAndSetters += "#endif // !defined( " HEADER_MACRO "_NO_STRUCT_CONSTRUCTORS )\n";
  appendStructAssignmentOperators( constructorAndSetters, structure, "    " );
  if ( !structure.second.returnedOnly )
  {
    // only structs that are not returnedOnly get setters!
    for ( size_t i = 0; i < structure.second.members.size(); i++ )
    {
      appendStructSetter( constructorAndSetters, stripPrefix( structure.first, STRUCT_PREFIX ), structure.second.members, i );
    }
  }

  // operator==() and operator!=()
  // only structs without a union as a member can have a meaningfull == and != operation; we filter them out
  std::string compareOperators;
  if ( !containsUnion( structure.first ) )
  {
    appendStructCompareOperators( compareOperators, structure );
  }

  // the member variables
  std::string members    = "\n  public:\n";
  std::string sTypeValue = appendStructMembers( members, structure, "    " );

  static const std::string structureTemplate = R"(  struct ${structureName}
  {
${allowDuplicate}
)"
#if NEEDS_STRUCTURE_TYPE_ENUM
    "${structureType}"
#endif
R"(
${constructorAndSetters}

    operator ${vkName} const&() const )" HEADER_MACRO R"(_NOEXCEPT
    {
      return *reinterpret_cast<const ${vkName}*>( this );
    }

    operator ${vkName} &() )" HEADER_MACRO R"(_NOEXCEPT
    {
      return *reinterpret_cast<${vkName}*>( this );
    }

${compareOperators}

${members}
  };
  static_assert( sizeof( ${structureName} ) == sizeof( ${vkName} ), "struct and wrapper have different size!" );
  static_assert( std::is_standard_layout<${structureName}>::value, "struct wrapper is not a standard layout!" );
)";

  std::string structureName = stripPrefix( structure.first, STRUCT_PREFIX );
  std::string allowDuplicate;
#ifdef NEEDS_STRUCTURE_TYPE_ENUM
  std::string structureType;
#endif
  if ( !sTypeValue.empty() )
  {
    allowDuplicate = std::string( "    static const bool allowDuplicate = " ) +
                     ( structure.second.allowDuplicate ? "true;" : "false;" );
#ifdef NEEDS_STRUCTURE_TYPE_ENUM
    structureType =
      "    static " HEADER_MACRO "_CONST_OR_CONSTEXPR StructureType structureType = StructureType::" + sTypeValue + ";\n";
#endif
  }
  str += replaceWithMap( structureTemplate,
                         { { "allowDuplicate", allowDuplicate },
                           { "structureName", structureName },
#ifdef NEEDS_STRUCTURE_TYPE_ENUM
                           { "structureType", structureType },
#endif
                           { "constructorAndSetters", constructorAndSetters },
                           { "vkName", structure.first },
                           { "compareOperators", compareOperators },
                           { "members", members } } );

#ifdef NEEDS_STRUCTURE_TYPE_ENUM
  if ( !sTypeValue.empty() )
  {
    std::string cppTypeTemplate = R"(
  template <>
  struct CppType<StructureType, StructureType::${sTypeValue}>
  {
    using Type = ${structureName};
  };
)";
    str += replaceWithMap( cppTypeTemplate, { { "sTypeValue", sTypeValue }, { "structureName", structureName } } );
  }
#endif

  for ( std::string const & alias : structure.second.aliases )
  {
    str += "  using " + stripPrefix( alias, STRUCT_PREFIX ) + " = " + stripPrefix( structure.first, STRUCT_PREFIX ) + ";\n";
  }

  str += leave;
}

void VulkanHppGenerator::appendStructureChainValidation( std::string & str )
{
  // append all template functions for the structure pointer chain validation
  for ( auto const & structure : m_structures )
  {
    if ( !structure.second.structExtends.empty() )
    {
      std::string enter, leave;
      std::tie( enter, leave ) = generateProtection( structure.first, !structure.second.aliases.empty() );

      str += enter;
      // append out allowed structure chains
      for ( auto extendName : structure.second.structExtends )
      {
        std::map<std::string, StructureData>::const_iterator itExtend = m_structures.find( extendName );
        if ( itExtend == m_structures.end() )
        {
          // look if the extendName acutally is an alias of some other structure
          itExtend = std::find_if( m_structures.begin(), m_structures.end(), [extendName]( auto const & sd ) {
            return sd.second.aliases.find( extendName ) != sd.second.aliases.end();
          } );
        }
        if ( itExtend == m_structures.end() )
        {
          std::string errorString;
          errorString = "<" + extendName + "> does not specify a struct in structextends field.";

          // check if symbol name is an alias to a struct
          auto itAlias =
            std::find_if( m_structures.begin(),
                          m_structures.end(),
                          [&extendName]( std::pair<std::string, StructureData> const & it ) -> bool {
                            return std::find( it.second.aliases.begin(), it.second.aliases.end(), extendName ) !=
                                   it.second.aliases.end();
                          } );
          if ( itAlias != m_structures.end() )
          {
            errorString += " The symbol is an alias and maps to <" + itAlias->first + ">.";
          }
          check( false, structure.second.xmlLine, errorString );
        }

        std::string subEnter, subLeave;
        std::tie( subEnter, subLeave ) = generateProtection( itExtend->first, !itExtend->second.aliases.empty() );

        if ( enter != subEnter )
        {
          str += subEnter;
        }

        str += "  template <> struct StructExtends<" + stripPrefix( structure.first, STRUCT_PREFIX ) + ", " +
               stripPrefix( extendName, STRUCT_PREFIX ) + ">{ enum { value = true }; };\n";

        if ( leave != subLeave )
        {
          str += subLeave;
        }
      }
      str += leave;
    }
  }
}

void VulkanHppGenerator::appendThrowExceptions( std::string & str ) const
{
  auto enumData = m_enums.find( STRUCT_PREFIX "Result" );

  str +=
    "\n"
    "  [[noreturn]] static void throwResultException( Result result, char const * message )\n"
    "  {\n"
    "    switch ( result )\n"
    "    {\n";
  for ( auto const & value : enumData->second.values )
  {
    if ( beginsWith( value.vkValue, "eError" ) )
    {
      str += "      case Result::" + value.vkValue + ": throw " + stripPrefix( value.vkValue, "eError" ) +
             "Error( message );\n";
    }
  }
  str +=
    "      default: throw SystemError( make_error_code( result ) );\n"
    "    }\n"
    "  }\n";
}

void VulkanHppGenerator::appendType( std::string & str, std::string const & typeName )
{
  if ( m_listedTypes.find( typeName ) == m_listedTypes.end() )
  {
    auto typeIt = m_types.find( typeName );
    assert( typeIt != m_types.end() );
    switch ( typeIt->second.category )
    {
      case TypeCategory::Handle:
      {
        auto handleIt = m_handles.find( typeName );
        if ( handleIt == m_handles.end() )
        {
          handleIt = std::find_if(
            m_handles.begin(), m_handles.end(), [&typeName]( std::pair<std::string, HandleData> const & hd ) {
              return hd.second.alias == typeName;
            } );
          assert( handleIt != m_handles.end() );
          if ( m_listedTypes.find( handleIt->first ) == m_listedTypes.end() )
          {
            appendHandle( str, *handleIt );
          }
        }
        else
        {
          appendHandle( str, *handleIt );
        }
      }
      break;
      case TypeCategory::Struct:
      case TypeCategory::Union:
      {
        auto structIt = m_structures.find( typeName );
        if ( structIt == m_structures.end() )
        {
          structIt = std::find_if(
            m_structures.begin(), m_structures.end(), [&typeName]( std::pair<std::string, StructureData> const & sd ) {
              return sd.second.aliases.find( typeName ) != sd.second.aliases.end();
            } );
          assert( structIt != m_structures.end() );
          if ( m_listedTypes.find( structIt->first ) == m_listedTypes.end() )
          {
            appendStruct( str, *structIt );
          }
        }
        else
        {
          appendStruct( str, *structIt );
        }
      }
      break;
      default: m_listedTypes.insert( typeIt->first ); break;
    }
  }
}

void VulkanHppGenerator::appendUnion( std::string & str, std::pair<std::string, StructureData> const & structure ) const
{
  std::string enter, leave;
  std::tie( enter, leave ) = generateProtection( structure.first, !structure.second.aliases.empty() );

  str += "\n" + enter;
  std::string unionName = stripPrefix( structure.first, STRUCT_PREFIX );
  str += "  union " + unionName +
         "\n"
         "  {\n"
         "    " +
         unionName + "( " HEADER_MACRO "_NAMESPACE::" + unionName +
         " const& rhs ) " HEADER_MACRO "_NOEXCEPT\n"
         "    {\n"
         "      memcpy( static_cast<void*>(this), &rhs, sizeof( " HEADER_MACRO "_NAMESPACE::" +
         unionName +
         " ) );\n"
         "    }\n";

  bool firstMember = true;
  for ( auto const & member : structure.second.members )
  {
    // <STRUCT_PREFIX>Bool32 is aliased to uint32_t. Don't create a <STRUCT_PREFIX>Bool32 constructor if the union also contains a uint32_t
    // constructor.
    auto compareBool32Alias = []( MemberData const & member ) {
      return member.type.type == std::string( "uint32_t" );
    };
    if ( member.type.type == STRUCT_PREFIX "Bool32" )
    {
      if ( std::find_if( structure.second.members.begin(), structure.second.members.end(), compareBool32Alias ) !=
           structure.second.members.end() )
      {
        continue;
      }
    }

    static const std::string constructorTemplate = R"(
    ${unionName}( ${memberType} ${memberName}_${defaultAssignment} )
      : ${memberName}( ${memberName}_ )
    {}
)";

    std::string memberType =
      ( member.arraySizes.empty() )
        ? member.type.compose()
        : ( "const " + constructStandardArray( member.type.compose(), member.arraySizes ) + "&" );
    str += replaceWithMap( constructorTemplate,
                           { { "defaultAssignment", firstMember ? " = {}" : "" },
                             { "memberName", member.name },
                             { "memberType", memberType },
                             { "unionName", stripPrefix( structure.first, STRUCT_PREFIX ) } } );
    firstMember = false;
  }

  // one setter per union element
  for ( size_t i = 0; i < structure.second.members.size(); i++ )
  {
    appendStructSetter( str, stripPrefix( structure.first, STRUCT_PREFIX ), structure.second.members, i );
  }

  // assignment operator
  static const std::string operatorsTemplate = R"(
    )" HEADER_MACRO R"(_NAMESPACE::${unionName} & operator=( )" HEADER_MACRO R"(_NAMESPACE::${unionName} const & rhs ) )" HEADER_MACRO R"(_NOEXCEPT
    {
      memcpy( static_cast<void*>(this), &rhs, sizeof( )" HEADER_MACRO R"(_NAMESPACE::${unionName} ) );
      return *this;
    }

    operator )" STRUCT_PREFIX R"(${unionName} const&() const
    {
      return *reinterpret_cast<const )" STRUCT_PREFIX R"(${unionName}*>(this);
    }

    operator )" STRUCT_PREFIX R"(${unionName} &()
    {
      return *reinterpret_cast<)" STRUCT_PREFIX R"(${unionName}*>(this);
    }

)";
  str += replaceWithMap( operatorsTemplate, { { "unionName", stripPrefix( structure.first, STRUCT_PREFIX ) } } );

  // the union member variables
  // if there's at least one <STRUCT_PREFIX>... type in this union, check for unrestricted unions support
  bool needsUnrestrictedUnions =
    ( std::find_if( structure.second.members.begin(), structure.second.members.end(), []( MemberData const & member ) {
        return beginsWith( member.type.type, STRUCT_PREFIX );
      } ) != structure.second.members.end() );
  if ( needsUnrestrictedUnions )
  {
    str += "#ifdef " HEADER_MACRO "_HAS_UNRESTRICTED_UNIONS\n";
  }
  for ( auto const & member : structure.second.members )
  {
    str += "    " +
           ( member.arraySizes.empty() ? member.type.compose()
                                       : constructStandardArrayWrapper( member.type.compose(), member.arraySizes ) ) +
           " " + member.name + ";\n";
  }
  if ( needsUnrestrictedUnions )
  {
    str += "#else\n";
    for ( auto const & member : structure.second.members )
    {
      str += "    " + member.type.prefix + ( member.type.prefix.empty() ? "" : " " ) + member.type.type +
             member.type.postfix + " " + member.name + constructCArraySizes( member.arraySizes ) + ";\n";
    }
    str += "#endif  /*" HEADER_MACRO "_HAS_UNRESTRICTED_UNIONS*/\n";
  }
  str += "  };\n" + leave;
}

void VulkanHppGenerator::appendUniqueTypes( std::string &                 str,
                                            std::string const &           parentType,
                                            std::set<std::string> const & childrenTypes ) const
{
  str +=
    "\n"
    "#ifndef " HEADER_MACRO "_NO_SMART_HANDLE\n";
  if ( !parentType.empty() )
  {
    str += "  class " + stripPrefix( parentType, STRUCT_PREFIX ) + ";\n";
  }

  for ( auto const & childType : childrenTypes )
  {
    auto handleIt = m_handles.find( childType );
    assert( handleIt != m_handles.end() );

    std::string type          = stripPrefix( childType, STRUCT_PREFIX );
    std::string deleterType   = handleIt->second.deletePool.empty() ? "Object" : "Pool";
    std::string deleterAction = ( handleIt->second.deleteCommand.substr( 2, 4 ) == "Free" ) ? "Free" : "Destroy";
    std::string deleterParent = parentType.empty() ? "NoParent" : stripPrefix( parentType, STRUCT_PREFIX );
    std::string deleterPool =
      handleIt->second.deletePool.empty() ? "" : ", " + stripPrefix( handleIt->second.deletePool, STRUCT_PREFIX );

    std::string enter, leave;
    std::tie( enter, leave ) = generateProtection( handleIt->first, !handleIt->second.alias.empty() );

    str += enter + "  "
#ifdef NEEDS_DISPATCH
           "template <typename Dispatch> "
#endif
           "class UniqueHandleTraits<" + type +
#ifdef NEEDS_DISPATCH
           ", Dispatch"
#endif
           "> { public: using deleter = " + deleterType + deleterAction + "<" + deleterParent + deleterPool +
#ifdef NEEDS_DISPATCH
           ", Dispatch"
#endif
           ">; };\n"
           "  using Unique" +
           type + " = UniqueHandle<" + type +
#ifdef NEEDS_DISPATCH
           ", " HEADER_MACRO "_DEFAULT_DISPATCHER_TYPE"
#endif
           ">;\n";

    if ( !handleIt->second.alias.empty() )
    {
      str += "  using Unique" + stripPrefix( handleIt->second.alias, STRUCT_PREFIX ) + " = UniqueHandle<" + type +
#ifdef NEEDS_DISPATCH
             ", " HEADER_MACRO "_DEFAULT_DISPATCHER_TYPE"
#endif
             ">;\n";
    }
    str += leave;
  }
  str += "#endif /*" HEADER_MACRO "_NO_SMART_HANDLE*/\n";
}

void VulkanHppGenerator::EnumData::addEnumAlias( int                 line,
                                                 std::string const & name,
                                                 std::string const & aliasName,
                                                 std::string const & vkName )
{
  // check that the aliasName is either a known enum value or at least a known alias
  check( ( std::find_if( values.begin(),
                         values.end(),
                         [&aliasName]( EnumValueData const & evd ) { return evd.vulkanValue == aliasName; } ) !=
           values.end() ) ||
           ( aliases.find( aliasName ) != aliases.end() ),
         line,
         "unknown enum alias <" + aliasName + ">" );

  auto aliasIt = aliases.find( name );
  check( ( aliasIt == aliases.end() ) || ( aliasIt->second.first == aliasName ),
         line,
         "enum alias <" + name + "> already listed for a different enum value" );

  // only list aliases that map to different vkNames
  aliasIt = std::find_if( aliases.begin(),
                          aliases.end(),
                          [&vkName]( std::pair<std::string, std::pair<std::string, std::string>> const & aliasEntry ) {
                            return vkName == aliasEntry.second.second;
                          } );
  if ( aliasIt == aliases.end() )
  {
    aliases.insert( std::make_pair( name, std::make_pair( aliasName, vkName ) ) );
  }
}

void VulkanHppGenerator::EnumData::addEnumValue( int                 line,
                                                 std::string const & valueName,
                                                 bool                bitmask,
                                                 bool                bitpos,
                                                 std::string const & prefix,
                                                 std::string const & postfix,
                                                 std::string const & tag )
{
  std::string translatedName = createEnumValueName( valueName, prefix, postfix, bitmask, tag );

  auto it = std::find_if( values.begin(), values.end(), [&translatedName]( EnumValueData const & evd ) {
    return evd.vkValue == translatedName;
  } );
  if ( it == values.end() )
  {
    values.push_back( EnumValueData( line, valueName, translatedName, bitpos ) );
  }
  else
  {
    check( it->vulkanValue == valueName,
           line,
           "enum value <" + valueName + "> maps to same C++-name as <" + it->vulkanValue + ">" );
  }
}

void VulkanHppGenerator::checkCorrectness()
{
  check( !m_vulkanLicenseHeader.empty(), -1, "missing license header" );

  // baseType checks
  for ( auto const & baseType : m_baseTypes )
  {
    check( m_types.find( baseType.second.type ) != m_types.end(),
           baseType.second.xmlLine,
           "basetype type <" + baseType.second.type + "> not specified" );
  }

  // bitmask checks
  for ( auto const & bitmask : m_bitmasks )
  {
    if ( !bitmask.second.requirements.empty() )
    {
      check( m_enums.find( bitmask.second.requirements ) != m_enums.end(),
             bitmask.second.xmlLine,
             "bitmask requires unknown <" + bitmask.second.requirements + ">" );
    }
  }

  // prepare command checks
  auto resultIt = m_enums.find( STRUCT_PREFIX "Result" );
  assert( resultIt != m_enums.end() );
  std::set<std::string> resultCodes;
  for ( auto rc : resultIt->second.values )
  {
    resultCodes.insert( rc.vulkanValue );
  }
  for ( auto rc : resultIt->second.aliases )
  {
    resultCodes.insert( rc.first );
  }

  // command checks
  for ( auto const & command : m_commands )
  {
    for ( auto const & ec : command.second.errorCodes )
    {
      check( resultCodes.find( ec ) != resultCodes.end(),
             command.second.xmlLine,
             "command uses unknown error code <" + ec + ">" );
    }
    for ( auto const & sc : command.second.successCodes )
    {
      check( resultCodes.find( sc ) != resultCodes.end(),
             command.second.xmlLine,
             "command uses unknown success code <" + sc + ">" );
    }
    // check that functions returning a <STRUCT_PREFIX>Result specify successcodes
    check( ( command.second.returnType != STRUCT_PREFIX "Result" ) || !command.second.successCodes.empty(),
           command.second.xmlLine,
           "missing successcodes on command <" + command.first + "> returning " STRUCT_PREFIX "Result!" );

    for ( auto const & p : command.second.params )
    {
      check( m_types.find( p.type.type ) != m_types.end(),
             p.xmlLine,
             "comand uses parameter of unknown type <" + p.type.type + ">" );
    }
    check( m_types.find( command.second.returnType ) != m_types.end(),
           command.second.xmlLine,
           "command uses unknown return type <" + command.second.returnType + ">" );
  }

  // extension checks
  for ( auto const & extension : m_extensions )
  {
    if ( !extension.second.deprecatedBy.empty() )
    {
      check( ( m_extensions.find( extension.second.deprecatedBy ) != m_extensions.end() ) ||
               ( m_features.find( extension.second.deprecatedBy ) != m_features.end() ),
             extension.second.xmlLine,
             "extension deprecated by to unknown extension/version <" + extension.second.promotedTo + ">" );
    }
    if ( !extension.second.obsoletedBy.empty() )
    {
      check( ( m_extensions.find( extension.second.obsoletedBy ) != m_extensions.end() ) ||
               ( m_features.find( extension.second.obsoletedBy ) != m_features.end() ),
             extension.second.xmlLine,
             "extension obsoleted by unknown extension/version <" + extension.second.promotedTo + ">" );
    }
    if ( !extension.second.promotedTo.empty() )
    {
      check( ( m_extensions.find( extension.second.promotedTo ) != m_extensions.end() ) ||
               ( m_features.find( extension.second.promotedTo ) != m_features.end() ),
             extension.second.xmlLine,
             "extension promoted to unknown extension/version <" + extension.second.promotedTo + ">" );
    }
    for ( auto const & require : extension.second.requirements )
    {
      warn( m_extensions.find( require.first ) != m_extensions.end(),
            require.second,
            "unknown extension requires <" + require.first + ">" );
    }
  }

  // funcPointer checks
  for ( auto const & funcPointer : m_funcPointers )
  {
    if ( !funcPointer.second.requirements.empty() )
    {
      check( m_types.find( funcPointer.second.requirements ) != m_types.end(),
             funcPointer.second.xmlLine,
             "funcpointer requires unknown <" + funcPointer.second.requirements + ">" );
    }
  }

  // handle checks
#ifdef NEEDS_OBJECT_TYPE_ENUM
  auto objectTypeIt = m_enums.find( STRUCT_PREFIX "ObjectType" );
  assert( objectTypeIt != m_enums.end() );
#endif
  for ( auto const & handle : m_handles )
  {
    for ( auto const & parent : handle.second.parents )
    {
      check( m_handles.find( parent ) != m_handles.end(),
             handle.second.xmlLine,
             "handle <" + handle.first + "> with unknown parent <" + parent + ">" );
    }

#ifdef NEEDS_OBJECT_TYPE_ENUM
    if ( !handle.first.empty() )
    {
      assert( !handle.second.objTypeEnum.empty() );
      check( std::find_if( objectTypeIt->second.values.begin(),
                            objectTypeIt->second.values.end(),
                            [&handle]( EnumValueData const & evd ) {
                              return evd.vulkanValue == handle.second.objTypeEnum;
                            } ) != objectTypeIt->second.values.end(),
              handle.second.xmlLine,
              "handle <" + handle.first + "> specifies unknown \"objtypeenum\" <" + handle.second.objTypeEnum + ">" );
    }
#endif
  }
#ifdef NEEDS_OBJECT_TYPE_ENUM
  for ( auto const & objectTypeValue : objectTypeIt->second.values )
  {
    if ( objectTypeValue.vkValue != "eUnknown" )
    {
      check( std::find_if( m_handles.begin(),
                          m_handles.end(),
                          [&objectTypeValue]( std::pair<std::string, HandleData> const & hd ) {
                            return hd.second.objTypeEnum == objectTypeValue.vulkanValue;
                          } ) != m_handles.end(),
            objectTypeValue.xmlLine,
            STRUCT_PREFIX "ObjectType value <" + objectTypeValue.vulkanValue +
              "> not specified as \"objtypeenum\" for any handle" );
    }
  }
#endif

  // structure checks
  std::set<std::string> sTypeValues;
  for ( auto const & structure : m_structures )
  {
    for ( auto const & extend : structure.second.structExtends )
    {
      check(
        m_types.find( extend ) != m_types.end(), structure.second.xmlLine, "struct extends unknown <" + extend + ">" );
    }
    for ( auto const & member : structure.second.members )
    {
      if ( !member.selector.empty() )
      {
        std::string const & selector   = member.selector;
        auto                selectorIt = std::find_if( structure.second.members.begin(),
                                        structure.second.members.end(),
                                        [&selector]( MemberData const & md ) { return md.name == selector; } );
        assert( selectorIt != structure.second.members.end() );
        auto enumIt = m_enums.find( selectorIt->type.type );
        assert( enumIt != m_enums.end() );
        auto dataIt = m_structures.find( member.type.type );
        assert( ( dataIt != m_structures.end() ) && dataIt->second.isUnion );
        for ( auto const & data : dataIt->second.members )
        {
          assert( !data.selection.empty() );
          std::string const & selection = data.selection;
          check( std::find_if( enumIt->second.values.begin(),
                               enumIt->second.values.end(),
                               [&selection]( EnumValueData const & evd ) { return evd.vulkanValue == selection; } ) !=
                   enumIt->second.values.end(),
                 data.xmlLine,
                 "union member <" + data.name + "> uses selection <" + selection +
                   "> that is not part of the selector type <" + selectorIt->type.type + ">" );
        }
      }
      check( m_types.find( member.type.type ) != m_types.end(),
             member.xmlLine,
             "struct member uses unknown type <" + member.type.type + ">" );
      if ( !member.usedConstant.empty() )
      {
        check( m_constants.find( member.usedConstant ) != m_constants.end(),
               member.xmlLine,
               "struct member array size uses unknown constant <" + member.usedConstant + ">" );
      }
      if ( !member.values.empty() )
      {
        auto enumIt = m_enums.find( member.type.type );
        if ( enumIt != m_enums.end() )
        {
          for ( auto const & enumValue : member.values )
          {
            check( std::find_if( enumIt->second.values.begin(),
                                 enumIt->second.values.end(),
                                 [&enumValue]( auto const & evd ) { return enumValue == evd.vulkanValue; } ) !=
                     enumIt->second.values.end(),
                   member.xmlLine,
                   "value <" + enumValue + "> for member <" + member.name + "> in structure <" + structure.first +
                     " of enum type <" + member.type.type + "> not listed" );
          }
          // special handling for sType: no value should appear more than once
          if ( member.name == "sType" )
          {
            for ( auto const & enumValue : member.values )
            {
              check( sTypeValues.insert( enumValue ).second,
                     member.xmlLine,
                     "sType value <" + enumValue + "> has been used before" );
            }
          }
        }
        else if ( member.type.type == "uint32_t" )
        {
          for ( auto const & value : member.values )
          {
            check( value.find_first_not_of( "0123456789" ) == std::string::npos,
                   member.xmlLine,
                   "value <" + value + "> for member <" + member.name + "> in structure <" + structure.first +
                     "> of type <" + member.type.type + "> is not a number" );
          }
        }
        else
        {
          check( false,
                 member.xmlLine,
                 "member <" + member.name + "> in structure <" + structure.first + "> holds values <" +
                   ::toString( member.values ) + "> for an unhandled type <" + member.type.type + ">" );
        }
      }
    }
  }

#ifdef NEEDS_STRUCTURE_TYPE_ENUM
  // enum checks
  // enum <STRUCT_PREFIX>StructureType checks (need to be after structure checks)
  auto structureTypeIt = m_enums.find( STRUCT_PREFIX "StructureType" );
  assert( structureTypeIt != m_enums.end() );
  for ( auto const & enumValue : structureTypeIt->second.values )
  {
    if ( ( enumValue.vulkanValue == MACRO_PREFIX "_STRUCTURE_TYPE_LOADER_INSTANCE_CREATE_INFO" ) ||
         ( enumValue.vulkanValue == MACRO_PREFIX "_STRUCTURE_TYPE_LOADER_DEVICE_CREATE_INFO" ) )
    {
      check( sTypeValues.find( enumValue.vulkanValue ) == sTypeValues.end(),
             enumValue.xmlLine,
             "Reserved <STRUCT_PREFIX>StructureType enum value <" + enumValue.vulkanValue + "> is used" );
    }
    else
    {
      check( sTypeValues.erase( enumValue.vulkanValue ) == 1,
             enumValue.xmlLine,
             STRUCT_PREFIX "StructureType enum value <" + enumValue.vulkanValue + "> never used" );
    }
  }
  assert( sTypeValues.empty() );
#endif
}

bool VulkanHppGenerator::containsArray( std::string const & type ) const
{
  // a simple recursive check if a type is or contains an array
  auto structureIt = m_structures.find( type );
  bool found       = false;
  if ( structureIt != m_structures.end() )
  {
    for ( auto memberIt = structureIt->second.members.begin(); memberIt != structureIt->second.members.end() && !found;
          ++memberIt )
    {
      found = !memberIt->arraySizes.empty() || containsArray( memberIt->type.type );
    }
  }
  return found;
}

bool VulkanHppGenerator::containsUnion( std::string const & type ) const
{
  // a simple recursive check if a type is or contains a union
  auto structureIt = m_structures.find( type );
  bool found       = ( structureIt != m_structures.end() );
  if ( found )
  {
    found = structureIt->second.isUnion;
    for ( auto memberIt = structureIt->second.members.begin(); memberIt != structureIt->second.members.end() && !found;
          ++memberIt )
    {
      found = memberIt->type.prefix.empty() && memberIt->type.postfix.empty() && containsUnion( memberIt->type.type );
    }
  }
  return found;
}

size_t VulkanHppGenerator::determineDefaultStartIndex( std::vector<ParamData> const & params,
                                                       std::set<size_t> const &       skippedParams ) const
{
  size_t defaultStartIndex = INVALID_INDEX;
  for ( int i = static_cast<int>( params.size() ) - 1;
        ( 0 <= i ) && ( params[i].optional || ( skippedParams.find( i ) != skippedParams.end() ) );
        --i )
  {
    defaultStartIndex = i;
  }
  return defaultStartIndex;
}

std::string VulkanHppGenerator::determineEnhancedReturnType( CommandData const & commandData,
                                                             size_t              returnParamIndex,
                                                             bool                isStructureChain ) const
{
  assert( ( returnParamIndex == INVALID_INDEX ) || ( returnParamIndex < commandData.params.size() ) );

  std::string enhancedReturnType;
  assert( returnParamIndex != INVALID_INDEX );
  // if there is a return parameter, we think returnType is always "void" or STRUCT_PREFIX "Result"
  // -> we can return that parameter
  assert( ( commandData.returnType == "void" ) || ( commandData.returnType == STRUCT_PREFIX "Result" ) );
  assert( commandData.successCodes.empty() || ( commandData.successCodes[0] == MACRO_PREFIX "_SUCCESS" ) );
  return ( commandData.params[returnParamIndex].type.type == "void" )
           ? "std::vector<uint8_t,Allocator>"  // the return parameter is a vector-type parameter
#ifdef NEEDS_STRUCTURE_CHAIN
           : isStructureChain ? "std::vector<StructureChain,Allocator>"  // for structureChain returns, it's just
                                                                       // a vector of StrutureChains
#endif
                              : "std::vector<" + stripPrefix( commandData.params[returnParamIndex].type.type, STRUCT_PREFIX ) +
                                ",Allocator>";  // for the other parameters, we use a vector of the pure type
#ifndef NEEDS_STRUCTURE_CHAIN
  static_cast<void>(isStructureChain);
#endif
}

size_t VulkanHppGenerator::determineReturnParamIndex( CommandData const &              commandData,
                                                      std::map<size_t, size_t> const & vectorParamIndices,
                                                      bool                             twoStep ) const
{
#if !defined( NDEBUG )
  for ( auto vpi : vectorParamIndices )
  {
    assert( ( vpi.first != vpi.second ) && ( vpi.first < commandData.params.size() ) &&
            ( ( vpi.second == INVALID_INDEX ) || ( vpi.second < commandData.params.size() ) ) );
  }
#endif

  size_t returnParamIndex = INVALID_INDEX;
  // for return types of type <STRUCT_PREFIX>Result or void, we can determine a parameter to return
  if ( ( commandData.returnType == STRUCT_PREFIX "Result" ) || ( commandData.returnType == "void" ) )
  {
    size_t index = commandData.params.size() - 1;
    if ( ( commandData.params[index].type.postfix.find( '*' ) != std::string::npos ) &&
         ( ( commandData.params[index].type.type != "void" ) || twoStep ||
           ( commandData.params[index].type.postfix.find( "**" ) != std::string::npos ) ) &&
         ( commandData.params[index].type.prefix.find( "const" ) == std::string::npos ) )
    {
      // it's a non-const pointer
      // assert that it's not a vector-size parameter
      assert( std::find_if(
                vectorParamIndices.begin(), vectorParamIndices.end(), [index]( std::pair<size_t, size_t> const & vpi ) {
                  return vpi.second == index;
                } ) == vectorParamIndices.end() );

      std::map<size_t, size_t>::const_iterator vpit = vectorParamIndices.find( index );
      if ( ( vpit == vectorParamIndices.end() ) || twoStep || ( vectorParamIndices.size() > 1 ) ||
           ( vpit->second == INVALID_INDEX ) )
      {
        // it's not a vector parameter, or a two-step process, or there is at least one more vector parameter, or
        // the size argument of this vector parameter is not an argument
        // -> return the index of the selcted parameter
        returnParamIndex = index;
      }
    }
  }

  return returnParamIndex;
}

std::set<size_t> VulkanHppGenerator::determineSkippedParams( std::string const &              handleType,
                                                             std::vector<ParamData> const &   params,
                                                             std::map<size_t, size_t> const & vectorParamIndices,
                                                             std::vector<size_t> const &      returnParamIndices,
                                                             bool                             singular ) const
{
  std::set<size_t> skippedParams = { returnParamIndices.begin(), returnParamIndices.end() };

  if ( !handleType.empty() )
  {
    skippedParams.insert( 0 );
  }

  for ( auto const & vpi : vectorParamIndices )
  {
    if ( ( std::find_if( returnParamIndices.begin(),
                         returnParamIndices.end(),
                         [&vpi]( size_t rpi ) { return vpi.first == rpi; } ) == returnParamIndices.end() ) ||
         ( singular && params[vpi.second].type.isValue() ) )
    {
      skippedParams.insert( vpi.second );
    }
  }
  return skippedParams;
}

std::string VulkanHppGenerator::determineSubStruct( std::pair<std::string, StructureData> const & structure ) const
{
  for ( auto const & s : m_structures )
  {
    if ( ( s.first != structure.first ) && ( s.second.members.size() < structure.second.members.size() ) &&
         ( s.second.members[0].name != "sType" ) )
    {
      bool equal = true;
      for ( size_t i = 0; i < s.second.members.size() && equal; i++ )
      {
        equal = ( s.second.members[i].type == structure.second.members[i].type ) &&
                ( s.second.members[i].name == structure.second.members[i].name );
      }
      if ( equal )
      {
        return s.first;
      }
    }
  }
  return "";
}

std::vector<size_t> VulkanHppGenerator::determineConstPointerParamIndices( std::vector<ParamData> const & params ) const
{
  std::vector<size_t> constPointerParamIndices;

  for ( size_t i = 0; i < params.size(); i++ )
  {
    // very special handling for some types, which come in as non-const pointers, but are meant as const-pointers
    if ( params[i].type.isConstPointer() ||
         ( params[i].type.isNonConstPointer() &&
           ( specialPointerTypes.find( params[i].type.type ) != specialPointerTypes.end() ) ) )
    {
      constPointerParamIndices.push_back( i );
    }
  }
  return constPointerParamIndices;
}

std::vector<size_t>
  VulkanHppGenerator::determineNonConstPointerParamIndices( std::vector<ParamData> const & params ) const
{
  std::vector<size_t> nonConstPointerParamIndices;

  for ( size_t i = 0; i < params.size(); i++ )
  {
    // very special handling of parameters of some types, which always come as a non-const pointer but are not meant to
    // be a potential return value!
    if ( ( params[i].type.isNonConstPointer() || params[i].type.isPointerToConstPointer() ) &&
         ( specialPointerTypes.find( params[i].type.type ) == specialPointerTypes.end() ) )
    {
      nonConstPointerParamIndices.push_back( i );
    }
  }
  return nonConstPointerParamIndices;
}

std::map<size_t, size_t>
  VulkanHppGenerator::determineVectorParamIndicesNew( std::vector<ParamData> const & params ) const
{
  std::map<size_t, size_t> vectorParamIndices;

  // look for the parameters whose len equals the name of an other parameter
  for ( auto it = params.begin(); it != params.end(); ++it )
  {
    if ( !it->len.empty() )
    {
      auto findIt = std::find_if( params.begin(), it, [this, &it]( ParamData const & pd ) {
        return ( pd.name == it->len ) || isLenByStructMember( it->len, pd );
      } );

      if ( findIt < it )
      {
        // add this parameter as a vector parameter, using the len-name parameter as the second value
        vectorParamIndices.insert(
          std::make_pair( std::distance( params.begin(), it ), std::distance( params.begin(), findIt ) ) );
      }
    }
  }
  return vectorParamIndices;
}

void VulkanHppGenerator::appendIndexTypeTraits( std::string & str ) const
{
#ifdef NEEDS_INDEX_TYPE_TRAITS
  auto indexType = m_enums.find( STRUCT_PREFIX "IndexType" );
  assert( indexType != m_enums.end() );

  str += R"(
  template<typename T>
  struct IndexTypeValue
  {};
)";

  std::set<std::string> seenCppTypes;
  for ( auto const & value : indexType->second.values )
  {
    std::string cppType;
    if ( beginsWith( value.vkValue, "eUint8" ) )
    {
      cppType = "uint8_t";
    }
    else if ( beginsWith( value.vkValue, "eUint16" ) )
    {
      cppType = "uint16_t";
    }
    else if ( beginsWith( value.vkValue, "eUint32" ) )
    {
      cppType = "uint32_t";
    }
    else if ( beginsWith( value.vkValue, "eUint64" ) )
    {
      cppType = "uint64_t";  // No extension for this currently
    }
    else
    {
      assert( beginsWith( value.vkValue, "eNone" ) );
    }

    if ( !cppType.empty() )
    {
      if ( seenCppTypes.insert( cppType ).second )
      {
        // IndexType traits aren't necessarily invertible.
        // The Type -> Enum translation will only occur for the first prefixed enum value.
        // A hypothetical extension to this enum with a conflicting prefix will use the core spec value.
        str +=
          "\n"
          "  template <>\n"
          "  struct IndexTypeValue<" +
          cppType +
          ">\n"
          "  {\n"
          "    static " HEADER_MACRO "_CONST_OR_CONSTEXPR IndexType value = IndexType::" +
          value.vkValue +
          ";\n"
          "  };\n";
      }
      // Enum -> Type translations are always able to occur.
      str +=
        "\n"
        "  template <>\n"
        "  struct CppType<IndexType, IndexType::" +
        value.vkValue +
        ">\n"
        "  {\n"
        "    using Type = " +
        cppType +
        ";\n"
        "  };\n";
    }
  }
#else
    static_cast<void>(str);
#endif
}

std::string const & VulkanHppGenerator::getTypesafeCheck() const
{
  return m_typesafeCheck;
}

std::string const & VulkanHppGenerator::getVersion() const
{
  return m_version;
}

std::string const & VulkanHppGenerator::getVulkanLicenseHeader() const
{
  return m_vulkanLicenseHeader;
}

std::string VulkanHppGenerator::generateLenInitializer(
  std::vector<MemberData>::const_iterator                                        mit,
  std::map<std::vector<MemberData>::const_iterator,
           std::vector<std::vector<MemberData>::const_iterator>>::const_iterator litit,
  bool                                                                           mutualExclusiveLens ) const
{
  std::string initializer;
  if (mutualExclusiveLens)
  {
    // there are multiple mutually exclusive arrays related to this len
    for ( size_t i = 0; i + 1 < litit->second.size(); i++ )
    {
      auto        arrayIt      = litit->second[i];
      std::string argumentName = startLowerCase( stripPrefix( arrayIt->name, "p" ) ) + "_";
      initializer += "!" + argumentName + ".empty() ? " + argumentName + ".size() : ";
    }
    auto        arrayIt      = litit->second.back();
    std::string argumentName = startLowerCase( stripPrefix( arrayIt->name, "p" ) ) + "_";
    initializer += argumentName + ".size()";
  }
  else
  {
    auto arrayIt = litit->second.front();
    assert( ( arrayIt->len.front() == litit->first->name ) ||
            ( ( arrayIt->len.front() == R"(latexmath:[\textrm{codeSize} \over 4])" ) &&
              ( litit->first->name == "codeSize" ) ) );

    assert( beginsWith( arrayIt->name, "p" ) );
    std::string argumentName = startLowerCase( stripPrefix( arrayIt->name, "p" ) ) + "_";

    assert( mit->type.prefix.empty() && mit->type.postfix.empty() );
    initializer = argumentName + ".size()";
    if ( arrayIt->len.front() == R"(latexmath:[\textrm{codeSize} \over 4])" )
    {
      initializer += " * 4";
    }
    if ( arrayIt->type.type == "void" )
    {
      initializer += " * sizeof(T)";
    }
  }
  if ( mit->type.type != "size_t" )
  {
    initializer = "static_cast<" + mit->type.type + ">( " + initializer + " )";
  }
  return initializer;
}

std::pair<std::string, std::string>
  VulkanHppGenerator::generateProtection( std::string const & feature, std::set<std::string> const & extensions ) const
{
  if ( feature.empty() && !extensions.empty() )
  {
    assert( getPlatforms( extensions ).size() == 1 );
    std::string platform = *getPlatforms( extensions ).begin();
    if ( !platform.empty() )
    {
      auto platformIt = m_platforms.find( platform );
      assert( platformIt != m_platforms.end() );
      std::string const & protect = platformIt->second.protect;
      if ( !protect.empty() )
      {
        return std::make_pair( "#ifdef " + protect + "\n", "#endif /*" + protect + "*/\n" );
      }
    }
  }
  return std::make_pair( "", "" );
}

std::pair<std::string, std::string> VulkanHppGenerator::generateProtection( std::string const & type,
                                                                            bool                isAliased ) const
{
  if ( isAliased )
  {
    return std::make_pair( "", "" );
  }
  else
  {
    auto typeIt = m_types.find( type );
    assert( typeIt != m_types.end() );
    return generateProtection( typeIt->second.feature, typeIt->second.extensions );
  }
}

std::string
  VulkanHppGenerator::generateSizeCheck( std::vector<std::vector<MemberData>::const_iterator> const & arrayIts,
                                         std::string const &                                          structName,
                                         std::string const &                                          prefix,
                                         bool mutualExclusiveLens ) const
{
  std::string sizeCheck;
  if ( 1 < arrayIts.size() )
  {
    std::string assertionText, throwText;
    if (mutualExclusiveLens)
    {
      // exactly one of the arrays has to be non-empty
      std::string sum;
      for ( size_t first = 0; first + 1 < arrayIts.size(); ++first )
      {
        sum += "!" + startLowerCase( stripPrefix( arrayIts[first]->name, "p" ) ) + "_.empty() + ";
      }
      sum += "!" + startLowerCase( stripPrefix( arrayIts.back()->name, "p" ) ) + "_.empty()";
      assertionText += prefix + "  " HEADER_MACRO "_ASSERT( ( " + sum + " ) == 1 );\n";
      throwText += prefix + "  if ( ( " + sum + " ) != 1 )\n";
      throwText += prefix + "  {\n";
      throwText += prefix + "    throw LogicError( " HEADER_MACRO "_NAMESPACE_STRING \"::" + structName + "::" + structName +
                   ": ( " + sum + " ) != 1\" );\n";
      throwText += prefix + "  }\n";
    }
    else
    {
      for ( size_t first = 0; first + 1 < arrayIts.size(); ++first )
      {
        assert( beginsWith( arrayIts[first]->name, "p" ) );
        std::string firstName = startLowerCase( stripPrefix( arrayIts[first]->name, "p" ) ) + "_";
        for ( auto second = first + 1; second < arrayIts.size(); ++second )
        {
          assert( beginsWith( arrayIts[second]->name, "p" ) );
          std::string secondName     = startLowerCase( stripPrefix( arrayIts[second]->name, "p" ) ) + "_";
          std::string assertionCheck = firstName + ".size() == " + secondName + ".size()";
          std::string throwCheck     = firstName + ".size() != " + secondName + ".size()";
          if ( ( !arrayIts[first]->optional.empty() && arrayIts[first]->optional.front() ) || ( !arrayIts[second]->optional.empty() && arrayIts[second]->optional.front() ) )
          {
            assertionCheck = "( " + assertionCheck + " )";
            throwCheck     = "( " + throwCheck + " )";
            if ( !arrayIts[second]->optional.empty() && arrayIts[second]->optional.front() )
            {
              assertionCheck = secondName + ".empty() || " + assertionCheck;
              throwCheck     = "!" + secondName + ".empty() && " + throwCheck;
            }
            if ( !arrayIts[first]->optional.empty() && arrayIts[first]->optional.front() )
            {
              assertionCheck = firstName + ".empty() || " + assertionCheck;
              throwCheck     = "!" + firstName + ".empty() && " + throwCheck;
            }
          }
          assertionText += prefix + "  " HEADER_MACRO "_ASSERT( " + assertionCheck + " );\n";
          throwText += prefix + "  if ( " + throwCheck + " )\n";
          throwText += prefix + "  {\n";
          throwText += prefix + "    throw LogicError( " HEADER_MACRO "_NAMESPACE_STRING \"::" + structName +
                       "::" + structName + ": " + throwCheck + "\" );\n";
          throwText += prefix + "  }\n";
        }
      }
    }
    sizeCheck += "\n#ifdef " HEADER_MACRO "_NO_EXCEPTIONS\n" + assertionText + "#else\n" + throwText +
                 "#endif /*" HEADER_MACRO "_NO_EXCEPTIONS*/\n" + prefix;
  }
  return sizeCheck;
}

std::set<std::string> VulkanHppGenerator::getPlatforms( std::set<std::string> const & extensions ) const
{
  std::set<std::string> platforms;
  for ( auto const & e : extensions )
  {
    auto extensionIt = m_extensions.find( e );
    assert( extensionIt != m_extensions.end() );
    platforms.insert( extensionIt->second.platform );
  }
  return platforms;
}

std::pair<std::string, std::string> VulkanHppGenerator::getPoolTypeAndName( std::string const & type ) const
{
  auto structIt = m_structures.find( type );
  assert( structIt != m_structures.end() );
  auto memberIt = std::find_if( structIt->second.members.begin(),
                                structIt->second.members.end(),
                                []( MemberData const & md ) { return md.name.find( "Pool" ) != std::string::npos; } );
  assert( memberIt != structIt->second.members.end() );
  assert( std::find_if( std::next( memberIt ), structIt->second.members.end(), []( MemberData const & md ) {
            return md.name.find( "Pool" ) != std::string::npos;
          } ) == structIt->second.members.end() );
  return std::make_pair( memberIt->type.type, memberIt->name );
}

std::string VulkanHppGenerator::getVectorSize( std::vector<ParamData> const &   params,
                                               std::map<size_t, size_t> const & vectorParamIndices,
                                               size_t                           returnParamIndex ) const
{
  std::vector<std::string> lenParts = tokenize( params[returnParamIndex].len, "->" );
  switch ( lenParts.size() )
  {
    case 1:
    {
      std::string const & len    = lenParts[0];
      size_t              lenIdx = std::distance(
        params.begin(),
        std::find_if( params.begin(), params.end(), [&len]( ParamData const & pd ) { return pd.name == len; } ) );
      assert( lenIdx < params.size() );
      auto lenVectorParamIt =
        std::find_if( vectorParamIndices.begin(),
                      vectorParamIndices.end(),
                      [&lenIdx]( std::pair<size_t, size_t> const & vpi ) { return vpi.second == lenIdx; } );
      return ( lenVectorParamIt == vectorParamIndices.end() )
               ? lenParts[0]
               : ( startLowerCase( stripPrefix( params[lenVectorParamIt->first].name, "p" ) ) + ".size()" );
    }
    break;
    case 2: return startLowerCase( stripPrefix( lenParts[0], "p" ) ) + "." + lenParts[1]; break;
    default: assert( false ); return "";
  }
}

bool VulkanHppGenerator::isHandleType( std::string const & type ) const
{
  if ( beginsWith( type, STRUCT_PREFIX ) )
  {
    auto it = m_handles.find( type );
    if ( it == m_handles.end() )
    {
      it = std::find_if( m_handles.begin(), m_handles.end(), [&type]( std::pair<std::string, HandleData> const & hd ) {
        return hd.second.alias == type;
      } );
    }
    return ( it != m_handles.end() );
  }
  return false;
}

bool VulkanHppGenerator::isLenByStructMember( std::string const & name, std::vector<ParamData> const & params ) const
{
  // check if name specifies a member of a struct
  std::vector<std::string> nameParts = tokenize( name, "->" );
  if ( nameParts.size() == 1 )
  {
    // older versions of vk.xml used the notation parameter::member
    nameParts = tokenize( name, "::" );
  }
  if ( nameParts.size() == 2 )
  {
    auto paramIt = std::find_if(
      params.begin(), params.end(), [&n = nameParts[0]]( ParamData const & pd ) { return pd.name == n; } );
    if ( paramIt != params.end() )
    {
#if !defined( NDEBUG )
      auto structureIt = m_structures.find( paramIt->type.type );
      assert( structureIt != m_structures.end() );
      assert( std::find_if( structureIt->second.members.begin(),
                            structureIt->second.members.end(),
                            [&n = nameParts[1]]( MemberData const & md ) { return md.name == n; } ) !=
              structureIt->second.members.end() );
#endif
      return true;
    }
  }
  return false;
}

bool VulkanHppGenerator::isLenByStructMember( std::string const & name, ParamData const & param ) const
{
  // check if name specifies a member of a struct
  std::vector<std::string> nameParts = tokenize( name, "->" );
  if ( nameParts.size() == 1 )
  {
    // older versions of vk.xml used the notation parameter::member
    nameParts = tokenize( name, "::" );
  }
  if ( ( nameParts.size() == 2 ) && ( nameParts[0] == param.name ) )
  {
#if !defined( NDEBUG )
    auto structureIt = m_structures.find( param.type.type );
    assert( structureIt != m_structures.end() );
    assert( std::find_if( structureIt->second.members.begin(),
                          structureIt->second.members.end(),
                          [&n = nameParts[1]]( MemberData const & md ) { return md.name == n; } ) !=
            structureIt->second.members.end() );
#endif
    return true;
  }
  return false;
}

bool VulkanHppGenerator::isParam( std::string const & name, std::vector<ParamData> const & params ) const
{
  return std::find_if( params.begin(), params.end(), [&name]( ParamData const & pd ) { return pd.name == name; } ) !=
         params.end();
}

bool VulkanHppGenerator::isStructureChainAnchor( std::string const & type ) const
{
#ifdef NEEDS_STRUCTURE_CHAIN
  if ( beginsWith( type, STRUCT_PREFIX ) )
  {
    auto it = m_structures.find( type );
    if ( it == m_structures.end() )
    {
      it = std::find_if(
        m_structures.begin(), m_structures.end(), [&type]( std::pair<std::string, StructureData> const & sd ) {
          return sd.second.aliases.find( type ) != sd.second.aliases.end();
        } );
    }
    if ( it != m_structures.end() )
    {
      return m_extendedStructs.find( it->first ) != m_extendedStructs.end();
    }
  }
#else
  static_cast<void>(type);
#endif
  return false;
}

bool VulkanHppGenerator::needsComplexBody( CommandData const & commandData ) const
{
  return !commandData.aliasData.empty() &&
         !generateProtection( commandData.feature, commandData.extensions ).first.empty();
}

std::pair<bool, std::map<size_t, std::vector<size_t>>>
  VulkanHppGenerator::needsVectorSizeCheck( std::map<size_t, size_t> const & vectorParamIndices ) const
{
  std::map<size_t, std::vector<size_t>> countToVectorMap;
  for ( auto const & vpi : vectorParamIndices )
  {
    if ( vpi.second != INVALID_INDEX )
    {
      countToVectorMap[vpi.second].push_back( vpi.first );
    }
  }
  return std::make_pair( std::find_if( countToVectorMap.begin(),
                                       countToVectorMap.end(),
                                       []( auto const & cvm ) { return 1 < cvm.second.size(); } ) !=
                           countToVectorMap.end(),
                         countToVectorMap );
}

void VulkanHppGenerator::readBaseType( tinyxml2::XMLElement const *               element,
                                       std::map<std::string, std::string> const & attributes )
{
  int line = element->GetLineNum();
  checkAttributes( line, attributes, { { "category", { "basetype" } } }, {} );

  NameData nameData;
  TypeInfo typeInfo;
  std::tie( nameData, typeInfo ) = readNameAndType( element );

  check( nameData.arraySizes.empty(), line, "name <" + nameData.name + "> with unsupported arraySizes" );
  check( nameData.bitCount.empty(),
         line,
         "name <" + nameData.name + "> with unsupported bitCount <" + nameData.bitCount + ">" );
  check( typeInfo.type.empty() || ( typeInfo.prefix == "typedef" ),
         line,
         "unexpected type prefix <" + typeInfo.prefix + ">" );
  check( typeInfo.prefix.empty() || ( typeInfo.prefix == "typedef" ),
         line,
         "unexpected type prefix <" + typeInfo.prefix + ">" );
  check( typeInfo.postfix.empty(), line, "unexpected type postfix <" + typeInfo.postfix + ">" );

  if ( !typeInfo.type.empty() )
  {
    check( m_baseTypes.insert( std::make_pair( nameData.name, BaseTypeData( typeInfo.type, line ) ) ).second,
           line,
           "basetype <" + nameData.name + "> already specified" );
  }
  check( m_types.insert( std::make_pair( nameData.name, TypeCategory::BaseType ) ).second,
         line,
         "basetype <" + nameData.name + "> already specified as a type" );
}

void VulkanHppGenerator::readBitmask( tinyxml2::XMLElement const *               element,
                                      std::map<std::string, std::string> const & attributes )
{
  int line = element->GetLineNum();

  auto aliasIt = attributes.find( "alias" );
  if ( aliasIt != attributes.end() )
  {
    readBitmaskAlias( element, attributes );
  }
  else
  {
    checkAttributes( line, attributes, { { "category", { "bitmask" } } }, { { "requires", {} } } );

    std::string requirements;
    for ( auto const & attribute : attributes )
    {
      if ( attribute.first == "requires" )
      {
        requirements = attribute.second;
      }
    }

    NameData nameData;
    TypeInfo typeInfo;
    std::tie( nameData, typeInfo ) = readNameAndType( element );

    check( beginsWith( nameData.name, STRUCT_PREFIX ), line, "name <" + nameData.name + "> does not begin with <" STRUCT_PREFIX ">" );
    check( nameData.arraySizes.empty(), line, "name <" + nameData.name + "> with unsupported arraySizes" );
    check( nameData.bitCount.empty(),
           line,
           "name <" + nameData.name + "> with unsupported bitCount <" + nameData.bitCount + ">" );
    warn( ( typeInfo.type == "VkFlags" ) || ( typeInfo.type == STRUCT_PREFIX "Flags64" ),
          line,
          "unexpected bitmask type <" + typeInfo.type + ">" );
    check( typeInfo.prefix == "typedef", line, "unexpected type prefix <" + typeInfo.prefix + ">" );
    check( typeInfo.postfix.empty(), line, "unexpected type postfix <" + typeInfo.postfix + ">" );

    check(
      m_commands.find( nameData.name ) == m_commands.end(), line, "command <" + nameData.name + "> already specified" );

    m_bitmasks.insert( std::make_pair( nameData.name, BitmaskData( requirements, typeInfo.type, line ) ) );
    check( m_types.insert( std::make_pair( nameData.name, TypeCategory::Bitmask ) ).second,
           line,
           "bitmask <" + nameData.name + "> already specified as a type" );
  }
}

void VulkanHppGenerator::readBitmaskAlias( tinyxml2::XMLElement const *               element,
                                           std::map<std::string, std::string> const & attributes )
{
  int line = element->GetLineNum();
  checkAttributes( line, attributes, { { "alias", {} }, { "category", { "bitmask" } }, { "name", {} } }, {} );
  checkElements( line, getChildElements( element ), {} );

  std::string alias, name;
  for ( auto const & attribute : attributes )
  {
    if ( attribute.first == "alias" )
    {
      alias = attribute.second;
    }
    else if ( attribute.first == "name" )
    {
      name = attribute.second;
    }
  }

  auto bitmasksIt = m_bitmasks.find( alias );
  check( bitmasksIt != m_bitmasks.end(), line, "missing alias <" + alias + ">." );
  check( bitmasksIt->second.alias.empty(),
         line,
         "alias for bitmask <" + bitmasksIt->first + "> already specified as <" + bitmasksIt->second.alias + ">" );
  bitmasksIt->second.alias = name;
  check( m_types.insert( std::make_pair( name, TypeCategory::Bitmask ) ).second,
         line,
         "aliased bitmask <" + name + "> already specified as a type" );
}

void VulkanHppGenerator::readCommand( tinyxml2::XMLElement const * element )
{
  std::map<std::string, std::string> attributes = getAttributes( element );
  auto                               aliasIt    = attributes.find( "alias" );
  if ( aliasIt != attributes.end() )
  {
    readCommandAlias( element, attributes );
  }
  else
  {
    readCommand( element, attributes );
  }
}

void VulkanHppGenerator::readCommand( tinyxml2::XMLElement const *               element,
                                      std::map<std::string, std::string> const & attributes )
{
  int line = element->GetLineNum();
  checkAttributes( line,
                   attributes,
                   {},
                   { { "cmdbufferlevel", { "primary", "secondary" } },
                     { "comment", {} },
                     { "errorcodes", {} },
                     { "pipeline", { "compute", "graphics", "transfer" } },
                     { "queues", { "compute", "graphics", "sparse_binding", "transfer" } },
                     { "renderpass", { "both", "inside", "outside" } },
                     { "successcodes", {} } } );

  std::vector<tinyxml2::XMLElement const *> children = getChildElements( element );
  checkElements( line, children, { { "param", false }, { "proto", true } }, { "implicitexternsyncparams" } );

  CommandData commandData( line );
  for ( auto const & attribute : attributes )
  {
    if ( attribute.first == "errorcodes" )
    {
      commandData.errorCodes = tokenize( attribute.second, "," );
      // errorCodes are checked in checkCorrectness after complete reading
    }
    else if ( attribute.first == "successcodes" )
    {
      commandData.successCodes = tokenize( attribute.second, "," );
      // successCodes are checked in checkCorrectness after complete reading
    }
  }

  std::string name;
  for ( auto child : children )
  {
    std::string value = child->Value();
    if ( value == "param" )
    {
      commandData.params.push_back( readCommandParam( child, commandData.params ) );
    }
    else if ( value == "proto" )
    {
      std::tie( name, commandData.returnType ) = readCommandProto( child );
    }
  }
  assert( !name.empty() );

  registerDeleter( name, std::make_pair( name, commandData ) );

  // find the handle this command is going to be associated to
  check( !commandData.params.empty(), line, "command <" + name + "> with no params" );
  std::map<std::string, HandleData>::iterator handleIt = m_handles.find( commandData.params[0].type.type );
  if ( handleIt == m_handles.end() )
  {
    handleIt = m_handles.find( "" );
  }
  check( handleIt != m_handles.end(), line, "could not find a handle to hold command <" + name + ">" );
  commandData.handle = handleIt->first;

  // add this command to the list of commands
  check( m_commands.insert( std::make_pair( name, commandData ) ).second,
         line,
         "already encountered command <" + name + ">" );

  // put the command into the handle's list of commands
  check( handleIt->second.commands.insert( name ).second,
         line,
         "command list of handle <" + handleIt->first + "> already holds a commnand <" + name + ">" );
}

void VulkanHppGenerator::readCommandAlias( tinyxml2::XMLElement const *               element,
                                           std::map<std::string, std::string> const & attributes )
{
  // for command aliases, create a copy of the aliased command
  int line = element->GetLineNum();
  checkAttributes( line,
                   attributes,
                   {},
                   {
                     { "alias", {} },
                     { "name", {} },
                   } );
  checkElements( line, getChildElements( element ), {} );

  std::string alias, name;
  for ( auto const & attribute : attributes )
  {
    if ( attribute.first == "alias" )
    {
      alias = attribute.second;
    }
    else if ( attribute.first == "name" )
    {
      name = attribute.second;
      check( beginsWith( name, COMMAND_PREFIX ), line, "name <" + name + "> should begin with <" COMMAND_PREFIX ">" );
    }
  }

  auto commandIt = m_commands.find( alias );
  check( commandIt != m_commands.end(), line, "missing command <" + alias + ">" );
  check( commandIt->second.aliasData.insert( std::make_pair( name, CommandAliasData( line ) ) ).second,
         line,
         "command <" + name + "> already listed as alias to <" + alias + ">" );
}

VulkanHppGenerator::ParamData VulkanHppGenerator::readCommandParam( tinyxml2::XMLElement const *   element,
                                                                    std::vector<ParamData> const & params )
{
  int                                line       = element->GetLineNum();
  std::map<std::string, std::string> attributes = getAttributes( element );
  checkAttributes(
    line,
    attributes,
    {},
    { { "externsync", {} }, { "len", {} }, { "noautovalidity", { "true" } }, { "optional", { "false", "true" } } } );

  ParamData paramData( line );
  for ( auto attribute : attributes )
  {
    if ( attribute.first == "len" )
    {
      paramData.len = attribute.second;
      check( ( paramData.len == "null-terminated" ) || isParam( paramData.len, params ) ||
               isLenByStructMember( paramData.len, params ),
             line,
             "command param len <" + paramData.len + "> is not recognized as a valid len value" );
    }
    else if ( attribute.first == "optional" )
    {
      paramData.optional = ( attribute.second == "true" );
    }
  }

  NameData nameData;
  std::tie( nameData, paramData.type ) = readNameAndType( element );

  check( nameData.bitCount.empty(),
         line,
         "name <" + nameData.name + "> with unsupported bitCount <" + nameData.bitCount + ">" );
  check( m_types.find( paramData.type.type ) != m_types.end(), line, "unknown type <" + paramData.type.type + ">" );
  check( paramData.type.prefix.empty() || ( paramData.type.prefix == "const" ) ||
           ( paramData.type.prefix == "const struct" ) || ( paramData.type.prefix == "struct" ),
         line,
         "unexpected type prefix <" + paramData.type.prefix + ">" );
  check( paramData.type.postfix.empty() || ( paramData.type.postfix == "*" ) || ( paramData.type.postfix == "**" ) ||
           ( paramData.type.postfix == "* const *" ),
         line,
         "unexpected type postfix <" + paramData.type.postfix + ">" );
  check( std::find_if( params.begin(),
                       params.end(),
                       [&name = nameData.name]( ParamData const & pd ) { return pd.name == name; } ) == params.end(),
         line,
         "command param <" + nameData.name + "> already used" );
  paramData.name       = nameData.name;
  paramData.arraySizes = nameData.arraySizes;

  return paramData;
}

std::pair<std::string, std::string> VulkanHppGenerator::readCommandProto( tinyxml2::XMLElement const * element )
{
  int line = element->GetLineNum();
  checkAttributes( line, getAttributes( element ), {}, {} );

  NameData nameData;
  TypeInfo typeInfo;
  std::tie( nameData, typeInfo ) = readNameAndType( element );

  check( beginsWith( nameData.name, COMMAND_PREFIX ), line, "name <" + nameData.name + "> does not begin with <" COMMAND_PREFIX ">" );
  check( nameData.arraySizes.empty(), line, "name <" + nameData.name + "> with unsupported arraySizes" );
  check( nameData.bitCount.empty(),
         line,
         "name <" + nameData.name + "> with unsupported bitCount <" + nameData.bitCount + ">" );
  check( m_types.find( typeInfo.type ) != m_types.end(), line, "unknown type <" + typeInfo.type + ">" );
  check( typeInfo.prefix.empty(), line, "unexpected type prefix <" + typeInfo.prefix + ">" );
  check( typeInfo.postfix.empty(), line, "unexpected type postfix <" + typeInfo.postfix + ">" );
  check(
    m_commands.find( nameData.name ) == m_commands.end(), line, "command <" + nameData.name + "> already specified" );

  return std::make_pair( nameData.name, typeInfo.type );
}

void VulkanHppGenerator::readCommands( tinyxml2::XMLElement const * element )
{
  int line = element->GetLineNum();
  checkAttributes( line, getAttributes( element ), {}, { { "comment", {} } } );

  std::vector<tinyxml2::XMLElement const *> children = getChildElements( element );
  checkElements( line, children, { { "command", false } } );
  for ( auto child : children )
  {
    readCommand( child );
  }
}

std::string VulkanHppGenerator::readComment( tinyxml2::XMLElement const * element )
{
  int line = element->GetLineNum();
  checkAttributes( line, getAttributes( element ), {}, {} );
  checkElements( line, getChildElements( element ), {} );

  return element->GetText();
}

void VulkanHppGenerator::readDefine( tinyxml2::XMLElement const *               element,
                                     std::map<std::string, std::string> const & attributes )
{
  int line = element->GetLineNum();
  checkAttributes( line, attributes, { { "category", { "define" } } }, { { "name", {} }, { "requires", {} } } );

  std::string name;
  for ( auto const & attribute : attributes )
  {
    if ( attribute.first == "name" )
    {
      name = attribute.second;
    }
    else if ( attribute.first == "requires" )
    {
      check( m_defines.find( attribute.second ) != m_defines.end(),
             line,
             "using undefined requires <" + attribute.second + ">" );
    }
  }

  if ( !name.empty() )
  {
    check( !element->FirstChildElement(), line, "unknown formatting of type category=define name <" + name + ">" );
    check( name == MACRO_PREFIX "_DEFINE_NON_DISPATCHABLE_HANDLE", line, "unknown type category=define name <" + name + ">" );
    check( element->LastChild() && element->LastChild()->ToText() && element->LastChild()->ToText()->Value(),
           line,
           "unknown formatting of type category=define named <" + name + ">" );

    // filter out the check for the different types of <MACRO_PREFIX>_DEFINE_NON_DISPATCHABLE_HANDLE
    std::string text  = element->LastChild()->ToText()->Value();
    size_t      start = text.find( "#if defined(__LP64__)" );
    check( start != std::string::npos, line, "unexpected text in type category=define named <" + name + ">" );
    size_t end = text.find_first_of( "\r\n", start + 1 );
    check( end != std::string::npos, line, "unexpected text in type category=define named <" + name + ">" );
    m_typesafeCheck = text.substr( start, end - start );
  }
  else if ( element->GetText() )
  {
    std::string text = element->GetText();
    if ( ( text.find( "class" ) != std::string::npos ) || ( text.find( "struct" ) != std::string::npos ) )
    {
      // here are a couple of structs as defines, which really are types!
      tinyxml2::XMLElement const * child = element->FirstChildElement();
      check( child && ( strcmp( child->Value(), "name" ) == 0 ) && child->GetText(),
             line,
             "unexpected formatting of type category=define" );
      name = child->GetText();
      check( m_types.insert( std::make_pair( name, TypeCategory::Define ) ).second,
             line,
             "type <" + name + "> has already been speficied" );
    }
    else
    {
      tinyxml2::XMLElement const * child = element->FirstChildElement();
      check( child && !child->FirstAttribute() && ( strcmp( child->Value(), "name" ) == 0 ) && child->GetText(),
             line,
             "unknown formatting of type category define" );
      name = trim( child->GetText() );
      if ( name == MACRO_PREFIX "_HEADER_VERSION" )
      {
        m_version = trimEnd( element->LastChild()->ToText()->Value() );
      }
      // ignore all the other defines
      warn( !child->NextSiblingElement() ||
              ( child->NextSiblingElement() && !child->NextSiblingElement()->FirstAttribute() &&
                ( strcmp( child->NextSiblingElement()->Value(), "type" ) == 0 ) &&
                !child->NextSiblingElement()->NextSiblingElement() ),
            line,
            "unknown formatting of type category define" );
    }
  }

  assert( !name.empty() );
  check( m_defines.insert( name ).second, line, "define <" + name + "> has already been specified" );
}

void VulkanHppGenerator::readEnum( tinyxml2::XMLElement const * element,
                                   EnumData &                   enumData,
                                   bool                         bitmask,
                                   std::string const &          prefix,
                                   std::string const &          postfix )
{
  std::map<std::string, std::string> attributes = getAttributes( element );
  auto                               aliasIt    = attributes.find( "alias" );
  if ( aliasIt != attributes.end() )
  {
    readEnumAlias( element, attributes, enumData, bitmask, prefix, postfix );
  }
  else
  {
    readEnum( element, attributes, enumData, bitmask, prefix, postfix );
  }
}

void VulkanHppGenerator::readEnum( tinyxml2::XMLElement const *               element,
                                   std::map<std::string, std::string> const & attributes,
                                   EnumData &                                 enumData,
                                   bool                                       bitmask,
                                   std::string const &                        prefix,
                                   std::string const &                        postfix )
{
  int line = element->GetLineNum();
  checkAttributes( line, attributes, { { "name", {} } }, { { "bitpos", {} }, { "comment", {} }, { "value", {} } } );
  checkElements( line, getChildElements( element ), {} );

  std::string alias, bitpos, name, value;
  for ( auto const & attribute : attributes )
  {
    if ( attribute.first == "bitpos" )
    {
      bitpos = attribute.second;
      check( !bitpos.empty(), line, "enum with empty bitpos" );
    }
    else if ( attribute.first == "name" )
    {
      name = attribute.second;
      check( !name.empty(), line, "enum with empty name" );
    }
    else if ( attribute.first == "value" )
    {
      value = attribute.second;
      check( !value.empty(), line, "enum with empty value" );
    }
  }
  assert( !name.empty() );

  std::string tag = findTag( m_tags, name, postfix );

  check( bitpos.empty() ^ value.empty(), line, "invalid set of attributes for enum <" + name + ">" );
  enumData.addEnumValue( line, name, bitmask, !bitpos.empty(), prefix, postfix, tag );
}

void VulkanHppGenerator::readEnumAlias( tinyxml2::XMLElement const *               element,
                                        std::map<std::string, std::string> const & attributes,
                                        EnumData &                                 enumData,
                                        bool                                       bitmask,
                                        std::string const &                        prefix,
                                        std::string const &                        postfix )
{
  int line = element->GetLineNum();
  checkAttributes( line, attributes, { { "alias", {} }, { "name", {} } }, { { "comment", {} } } );
  checkElements( line, getChildElements( element ), {} );

  std::string alias, bitpos, name, value;
  for ( auto const & attribute : attributes )
  {
    if ( attribute.first == "alias" )
    {
      alias = attribute.second;
      check( !alias.empty(), line, "enum with empty alias" );
    }
    else if ( attribute.first == "name" )
    {
      name = attribute.second;
      check( !name.empty(), line, "enum with empty name" );
    }
  }
  assert( !name.empty() );

  std::string tag = findTag( m_tags, name, postfix );
  enumData.addEnumAlias( line, name, alias, createEnumValueName( name, prefix, postfix, bitmask, tag ) );
}

void VulkanHppGenerator::readEnumConstant( tinyxml2::XMLElement const * element )
{
  int                                line       = element->GetLineNum();
  std::map<std::string, std::string> attributes = getAttributes( element );
  checkAttributes( line, attributes, { { "name", {} } }, { { "alias", {} }, { "comment", {} }, { "value", {} } } );
  checkElements( line, getChildElements( element ), {} );

  for ( auto const & attribute : attributes )
  {
    if ( attribute.first == "alias" )
    {
      check( m_constants.find( attribute.second ) != m_constants.end(),
             line,
             "unknown enum constant alias <" + attribute.second + ">" );
    }
    else if ( attribute.first == "name" )
    {
      check( m_constants.insert( attribute.second ).second,
             line,
             "already specified enum constant <" + attribute.second + ">" );
    }
  }
}

void VulkanHppGenerator::readEnums( tinyxml2::XMLElement const * element )
{
  int                                line       = element->GetLineNum();
  std::map<std::string, std::string> attributes = getAttributes( element );
  checkAttributes( line, attributes, { { "name", {} } }, { { "comment", {} }, { "type", { "bitmask", "enum" } } } );
  std::vector<tinyxml2::XMLElement const *> children = getChildElements( element );

  std::string name, type;
  for ( auto const & attribute : attributes )
  {
    if ( attribute.first == "name" )
    {
      name = attribute.second;
      check( !name.empty(), line, "enum with empty name" );
    }
    else if ( attribute.first == "type" )
    {
      type = attribute.second;
      check( !type.empty(), line, "enum with empty type" );
    }
  }
  assert( !name.empty() );

  if ( name == "API Constants" )
  {
    checkElements( line, children, { { "enum", false } }, {} );
    for ( auto const & child : children )
    {
      readEnumConstant( child );
    }
  }
  else
  {
    checkElements( line, children, {}, { "comment", "enum", "unused" } );
    check( !type.empty(), line, "enum without type" );

    // get the EnumData entry in enum map
    std::map<std::string, EnumData>::iterator it = m_enums.find( name );
    check( it != m_enums.end(), line, "enum <" + name + "> is not listed as enum in the types section" );
    check( it->second.values.empty(), line, "enum <" + name + "> already holds values" );

    // mark it as a bitmask, if it is one
    bool bitmask = ( type == "bitmask" );
    check( !bitmask || std::find_if( m_bitmasks.begin(),
                                     m_bitmasks.end(),
                                     [&name]( auto const & bitmask ) {
                                       return bitmask.second.requirements == name;
                                     } ) != m_bitmasks.end(),
           line,
           "enum <" + name + "> is not listed as an requires for any bitmask in the types section" );
    it->second.isBitmask = bitmask;

    std::string prefix  = getEnumPrefix( line, name, bitmask );
    std::string postfix = getEnumPostfix( name, m_tags, prefix );
    // read the names of the enum values
    for ( auto child : children )
    {
      std::string value = child->Value();
      if ( value == "comment" )
      {
        readComment( child );
      }
      else if ( value == "enum" )
      {
        readEnum( child, it->second, bitmask, prefix, postfix );
      }
    }
  }
}

void VulkanHppGenerator::readExtension( tinyxml2::XMLElement const * element )
{
  int                                line       = element->GetLineNum();
  std::map<std::string, std::string> attributes = getAttributes( element );
  checkAttributes( line,
                   attributes,
                   { { "name", {} }, { "number", {} }, { "supported", { "disabled", "enabled", "vulkan" } } },
                   { { "author", {} },
                     { "comment", {} },
                     { "contact", {} },
                     { "deprecatedby", {} },
                     { "obsoletedby", {} },
                     { "platform", {} },
                     { "promotedto", {} },
                     { "provisional", { "true" } },
                     { "requires", {} },
                     { "requiresCore", {} },
                     { "sortorder", { "1" } },
                     { "specialuse", { "cadsupport", "d3demulation", "debugging", "devtools", "glemulation" } },
                     { "type", { "device", "instance" } } } );
  std::vector<tinyxml2::XMLElement const *> children = getChildElements( element );
  checkElements( line, children, {}, { "require" } );

  std::string              deprecatedBy, name, obsoletedBy, platform, promotedTo, supported;
  std::vector<std::string> requirements;
  for ( auto const & attribute : attributes )
  {
    if ( attribute.first == "deprecatedby" )
    {
      deprecatedBy = attribute.second;
    }
    else if ( attribute.first == "name" )
    {
      name = attribute.second;
    }
    else if ( attribute.first == "obsoletedby" )
    {
      obsoletedBy = attribute.second;
    }
    else if ( attribute.first == "platform" )
    {
      platform = attribute.second;
      check( m_platforms.find( platform ) != m_platforms.end(), line, "unknown platform <" + platform + ">" );
    }
    else if ( attribute.first == "promotedto" )
    {
      promotedTo = attribute.second;
    }
    else if ( attribute.first == "requires" )
    {
      requirements = tokenize( attribute.second, "," );
    }
    else if ( attribute.first == "requiresCore" )
    {
      std::string const & requiresCore = attribute.second;
      check( std::find_if( m_features.begin(),
                           m_features.end(),
                           [&requiresCore]( std::pair<std::string, std::string> const & nameNumber ) {
                             return nameNumber.second == requiresCore;
                           } ) != m_features.end(),
             line,
             "unknown feature number <" + attribute.second + ">" );
    }
    else if ( attribute.first == "supported" )
    {
      supported = attribute.second;
    }
  }

  if ( supported == "disabled" )
  {
    // kick out all the disabled stuff we've read before !!
    for ( auto const & child : children )
    {
      readExtensionDisabledRequire( name, child );
    }
  }
  else
  {
    auto pitb = m_extensions.insert(
      std::make_pair( name, ExtensionData( line, deprecatedBy, obsoletedBy, platform, promotedTo ) ) );
    check( pitb.second, line, "already encountered extension <" + name + ">" );
    for ( auto const & r : requirements )
    {
      check( pitb.first->second.requirements.insert( std::make_pair( r, line ) ).second,
             line,
             "required extension <" + r + "> already listed" );
    }

    std::string tag = extractTag( line, name, m_tags );
    for ( auto child : children )
    {
      readExtensionRequire( child, name, tag, pitb.first->second.requirements );
    }
  }
}

void VulkanHppGenerator::readExtensionDisabledCommand( tinyxml2::XMLElement const * element )
{
  int                                line       = element->GetLineNum();
  std::map<std::string, std::string> attributes = getAttributes( element );
  checkAttributes( line, attributes, { { "name", {} } }, {} );
  checkElements( line, getChildElements( element ), {} );

  std::string name = attributes.find( "name" )->second;

  // first unlink the command from its class
  auto commandIt = m_commands.find( name );
  if ( commandIt != m_commands.end() )
  {
    auto handleIt = m_handles.find( commandIt->second.handle );
    check( handleIt != m_handles.end(), line, "cannot find handle corresponding to command <" + name + ">" );
    handleIt->second.commands.erase( commandIt->first );

    // then erase the command from the command list
    m_commands.erase( commandIt );
  }
}

void VulkanHppGenerator::readExtensionDisabledEnum( std::string const &          extensionName,
                                                    tinyxml2::XMLElement const * element )
{
  int                                line       = element->GetLineNum();
  std::map<std::string, std::string> attributes = getAttributes( element );
  checkAttributes(
    line,
    attributes,
    { { "name", {} } },
    { { "alias", {} }, { "bitpos", {} }, { "extends", {} }, { "extnumber", {} }, { "offset", {} }, { "value", {} } } );
  checkElements( line, getChildElements( element ), {} );

  std::string extends, name;
  for ( auto const & attribute : attributes )
  {
    if ( attribute.first == "extends" )
    {
      extends = attribute.second;
    }
    else if ( attribute.first == "name" )
    {
      name = attribute.second;
    }
  }

  if ( !extends.empty() )
  {
    auto enumIt = m_enums.find( extends );
    check( enumIt != m_enums.end(),
           line,
           "disabled extension <" + extensionName + "> references unknown enum <" + extends + ">" );
    check( std::find_if( enumIt->second.values.begin(),
                         enumIt->second.values.end(),
                         [&name]( EnumValueData const & evd ) { return evd.vulkanValue == name; } ) ==
             enumIt->second.values.end(),
           line,
           "disabled extension <" + extensionName + "> references known enum value <" + name + ">" );
  }
}

void VulkanHppGenerator::readExtensionDisabledRequire( std::string const &          extensionName,
                                                       tinyxml2::XMLElement const * element )
{
  int line = element->GetLineNum();
  checkAttributes( line, getAttributes( element ), {}, {} );
  std::vector<tinyxml2::XMLElement const *> children = getChildElements( element );
  checkElements( line, children, { { "enum", false } }, { "command", "comment", "type" } );

  for ( auto child : children )
  {
    std::string value = child->Value();
    if ( value == "command" )
    {
      readExtensionDisabledCommand( child );
    }
    else if ( value == "comment" )
    {
      readComment( child );
    }
    else if ( value == "enum" )
    {
      readExtensionDisabledEnum( extensionName, child );
    }
    else
    {
      assert( value == "type" );
      readExtensionDisabledType( child );
    }
  }
}

void VulkanHppGenerator::readExtensionDisabledType( tinyxml2::XMLElement const * element )
{
  int                                line       = element->GetLineNum();
  std::map<std::string, std::string> attributes = getAttributes( element );
  checkAttributes( line, attributes, { { "name", {} } }, {} );
  checkElements( line, getChildElements( element ), {} );

  std::string name = attributes.find( "name" )->second;

  auto typeIt = m_types.find( name );
  if ( typeIt != m_types.end() )
  {
    switch ( typeIt->second.category )
    {
      case TypeCategory::Bitmask:
      {
        auto bitmasksIt = m_bitmasks.find( name );
        check( bitmasksIt != m_bitmasks.end(), line, "trying to remove unknown bitmask <" + name + ">" );
        check( bitmasksIt->second.alias.empty(),
               line,
               "trying to remove disabled bitmask <" + name + "> which has alias <" + bitmasksIt->second.alias + ">" );
        m_bitmasks.erase( bitmasksIt );
      }
      break;
      case TypeCategory::Enum:
      {
        auto enumIt = m_enums.find( name );
        check( enumIt != m_enums.end(), line, "trying to remove unknown enum <" + name + ">" );
        check( enumIt->second.alias.empty(),
               line,
               "trying to remove disabled enum <" + name + "> which has alias <" + enumIt->second.alias + ">" );
        m_enums.erase( enumIt );
      }
      break;
      case TypeCategory::Struct:
      {
        auto structIt = m_structures.find( name );
        check( structIt != m_structures.end(), line, "trying to remove unknown struct <" + name + ">" );
        check( structIt->second.aliases.empty(),
               line,
               "trying to remove disabled structure <" + name + "> which has " +
                 std::to_string( structIt->second.aliases.size() ) + "aliases" );
        m_structures.erase( structIt );
      }
      break;
      default:
        check( false,
               line,
               "trying to remove <" + name + "> of unhandled type <" + toString( typeIt->second.category ) + ">" );
        break;
    }
  }
}

void VulkanHppGenerator::readExtensionRequire( tinyxml2::XMLElement const * element,
                                               std::string const &          extension,
                                               std::string const &          tag,
                                               std::map<std::string, int> & requirements )
{
  int                                line       = element->GetLineNum();
  std::map<std::string, std::string> attributes = getAttributes( element );
  checkAttributes( line, attributes, {}, { { "extension", {} }, { "feature", {} } } );
  std::vector<tinyxml2::XMLElement const *> children = getChildElements( element );
  checkElements( line, children, {}, { "command", "comment", "enum", "type" } );

  for ( auto const & attribute : attributes )
  {
    if ( attribute.first == "extension" )
    {
      check( requirements.insert( std::make_pair( attribute.second, line ) ).second,
             line,
             "required extension <" + attribute.second + "> already listed" );
    }
    else
    {
      assert( attribute.first == "feature" );
      check(
        m_features.find( attribute.second ) != m_features.end(), line, "unknown feature <" + attribute.second + ">" );
    }
  }

  for ( auto child : children )
  {
    std::string value = child->Value();
    if ( value == "command" )
    {
      readExtensionRequireCommand( child, extension );
    }
    else if ( value == "comment" )
    {
      readComment( child );
    }
    else if ( value == "enum" )
    {
      readRequireEnum( child, tag );
    }
    else if ( value == "type" )
    {
      readExtensionRequireType( child, extension );
    }
  }
}

void VulkanHppGenerator::readExtensionRequireCommand( tinyxml2::XMLElement const * element,
                                                      std::string const &          extension )
{
  int                                line       = element->GetLineNum();
  std::map<std::string, std::string> attributes = getAttributes( element );
  checkAttributes( line, attributes, { { "name", {} } }, {} );
  checkElements( line, getChildElements( element ), {} );

  std::string name;
  for ( auto const & attribute : attributes )
  {
    if ( attribute.first == "name" )
    {
      name = attribute.second;
    }
  }
  assert( !name.empty() );

  // mark this command be part of this extension
  auto commandIt = m_commands.find( name );
  if ( commandIt == m_commands.end() )
  {
    bool foundAlias = false;
    for ( commandIt = m_commands.begin(); !foundAlias && commandIt != m_commands.end(); ++commandIt )
    {
      auto aliasDataIt = commandIt->second.aliasData.find( name );
      if ( aliasDataIt != commandIt->second.aliasData.end() )
      {
        aliasDataIt->second.extensions.insert( extension );
        foundAlias = true;
      }
    }
    check( foundAlias, line, "extension <" + extension + "> requires unknown command <" + name + ">" );
  }
  else
  {
    commandIt->second.extensions.insert( extension );
  }
}

void VulkanHppGenerator::readExtensionRequireType( tinyxml2::XMLElement const * element, std::string const & extension )
{
  int                                line       = element->GetLineNum();
  std::map<std::string, std::string> attributes = getAttributes( element );
  checkAttributes( line, attributes, { { "name", {} } }, {} );
  checkElements( line, getChildElements( element ), {} );

  std::string name;
  for ( auto const & attribute : attributes )
  {
    if ( attribute.first == "name" )
    {
      name = attribute.second;
    }
  }
  assert( !name.empty() );

  auto typeIt = m_types.find( name );
  check( typeIt != m_types.end(), line, "failed to find required type <" + name + ">" );
  typeIt->second.extensions.insert( extension );
  check( getPlatforms( typeIt->second.extensions ).size() == 1,
         line,
         "type <" + name + "> is protected by more than one platform" );
}

void VulkanHppGenerator::readExtensions( tinyxml2::XMLElement const * element )
{
  int line = element->GetLineNum();
  checkAttributes( line, getAttributes( element ), { { "comment", {} } }, {} );
  std::vector<tinyxml2::XMLElement const *> children = getChildElements( element );
  checkElements( line, children, { { "extension", false } } );

  for ( auto child : children )
  {
    readExtension( child );
  }
}

void VulkanHppGenerator::readFeature( tinyxml2::XMLElement const * element )
{
  int                                line       = element->GetLineNum();
  std::map<std::string, std::string> attributes = getAttributes( element );
  checkAttributes(
    line, attributes, { { "api", { SPEC_API_NAME } }, { "comment", {} }, { "name", {} }, { "number", {} } }, {} );
  std::vector<tinyxml2::XMLElement const *> children = getChildElements( element );
  checkElements( line, children, { { "require", false } } );

  std::string name, number, modifiedNumber;
  for ( auto const & attribute : attributes )
  {
    if ( attribute.first == "name" )
    {
      name = attribute.second;
    }
    else if ( attribute.first == "number" )
    {
      number         = attribute.second;
      modifiedNumber = number;
      std::replace( modifiedNumber.begin(), modifiedNumber.end(), '.', '_' );
    }
  }
  assert( !name.empty() && !number.empty() );
  check( name == MACRO_PREFIX "_VERSION_" + modifiedNumber, line, "unexpected formatting of name <" + name + ">" );
  check( m_features.insert( std::make_pair( name, number ) ).second, line, "already specified feature <" + name + ">" );

  for ( auto child : children )
  {
    readFeatureRequire( child, name );
  }
}

void VulkanHppGenerator::readFeatureRequire( tinyxml2::XMLElement const * element, std::string const & feature )
{
  int line = element->GetLineNum();
  checkAttributes( line, getAttributes( element ), {}, { { "comment", {} } } );
  std::vector<tinyxml2::XMLElement const *> children = getChildElements( element );
  checkElements( line, children, {}, { "command", "comment", "enum", "type" } );

  for ( auto child : children )
  {
    std::string value = child->Value();
    if ( value == "command" )
    {
      readFeatureRequireCommand( child, feature );
    }
    else if ( value == "comment" )
    {
      readComment( child );
    }
    else if ( value == "enum" )
    {
      readRequireEnum( child, "" );
    }
    else if ( value == "type" )
    {
      readFeatureRequireType( child, feature );
    }
  }
}

void VulkanHppGenerator::readFeatureRequireCommand( tinyxml2::XMLElement const * element, std::string const & feature )
{
  int                                line       = element->GetLineNum();
  std::map<std::string, std::string> attributes = getAttributes( element );
  checkAttributes( line, attributes, {}, { { "name", {} } } );
  std::string command   = attributes.find( "name" )->second;
  auto        commandIt = m_commands.find( command );
  check( commandIt != m_commands.end(), line, "feature requires unknown command <" + command + ">" );
  check( commandIt->second.feature.empty(),
         line,
         "command <" + commandIt->first + "> already listed with feature <" + commandIt->second.feature + ">" );
  commandIt->second.feature = feature;
}

void VulkanHppGenerator::readFeatureRequireType( tinyxml2::XMLElement const * element, std::string const & feature )
{
  int                                line       = element->GetLineNum();
  std::map<std::string, std::string> attributes = getAttributes( element );
  checkAttributes( line, attributes, {}, { { "comment", {} }, { "name", {} } } );
  checkElements( line, getChildElements( element ), {} );
  std::string type = attributes.find( "name" )->second;

  // some types are in fact includes (like vk_platform) or defines (like <MACRO_PREFIX>_API_VERSION)
  if ( ( m_defines.find( type ) == m_defines.end() ) && ( m_includes.find( type ) == m_includes.end() ) )
  {
    auto typeIt = m_types.find( type );
    check( typeIt != m_types.end(), line, "feature requires unknown type <" + type + ">" );
    check( typeIt->second.feature.empty() || ( typeIt->second.feature == feature ),
           line,
           "type <" + type + "> already listed on feature <" + typeIt->second.feature + ">" );
    typeIt->second.feature = feature;
  }
}

void VulkanHppGenerator::readFuncpointer( tinyxml2::XMLElement const *               element,
                                          std::map<std::string, std::string> const & attributes )
{
  int line = element->GetLineNum();
  checkAttributes( line, attributes, { { "category", { "funcpointer" } } }, { { "requires", {} } } );
  std::vector<tinyxml2::XMLElement const *> children = getChildElements( element );
  checkElements( line, children, { { "name", true } }, { "type" } );

  std::string requirements;
  for ( auto const & attribute : attributes )
  {
    if ( attribute.first == "requires" )
    {
      requirements = attribute.second;
    }
  }

  for ( auto const & child : children )
  {
    std::string value     = child->Value();
    int         childLine = child->GetLineNum();
    if ( value == "name" )
    {
      std::string name = child->GetText();
      check( !name.empty(), childLine, "funcpointer with empty name" );
      check( m_funcPointers.insert( std::make_pair( name, FuncPointerData( requirements, line ) ) ).second,
             childLine,
             "funcpointer <" + name + "> already specified" );
      check( m_types.insert( std::make_pair( name, TypeCategory::FuncPointer ) ).second,
             childLine,
             "funcpointer <" + name + "> already specified as a type" );
    }
    else if ( value == "type" )
    {
      std::string type = child->GetText();
      check( !type.empty(), childLine, "funcpointer argument with empty type" );
      check( ( m_types.find( type ) != m_types.end() ) || ( type == requirements ),
             childLine,
             "funcpointer argument of unknown type <" + type + ">" );
    }
  }
}

void VulkanHppGenerator::readHandle( tinyxml2::XMLElement const *               element,
                                     std::map<std::string, std::string> const & attributes )
{
  int line = element->GetLineNum();

  auto aliasIt = attributes.find( "alias" );
  if ( aliasIt != attributes.end() )
  {
    checkAttributes( line, attributes, { { "alias", {} }, { "category", { "handle" } }, { "name", {} } }, {} );
    checkElements( line, getChildElements( element ), {} );

    auto handlesIt = m_handles.find( aliasIt->second );
    check( handlesIt != m_handles.end(), line, "using unspecified alias <" + aliasIt->second + ">." );
    check( handlesIt->second.alias.empty(),
           line,
           "handle <" + handlesIt->first + "> already has an alias <" + handlesIt->second.alias + ">" );
    handlesIt->second.alias = attributes.find( "name" )->second;
    check( m_types.insert( std::make_pair( handlesIt->second.alias, TypeCategory::Handle ) ).second,
           line,
           "handle alias <" + handlesIt->second.alias + "> already specified as a type" );
  }
  else
  {
    checkAttributes( line, attributes, { { "category", { "handle" } } }, { { "objtypeenum", {} }, { "parent", {} } } );

    std::string objTypeEnum, parent;
    for ( auto const & attribute : attributes )
    {
      if ( attribute.first == "objtypeenum" )
      {
        objTypeEnum = attribute.second;
      }
      else if ( attribute.first == "parent" )
      {
        parent = attribute.second;
      }
    }

    NameData nameData;
    TypeInfo typeInfo;
    std::tie( nameData, typeInfo ) = readNameAndType( element );

    check( beginsWith( nameData.name, STRUCT_PREFIX ), line, "name <" + nameData.name + "> does not begin with <" STRUCT_PREFIX ">" );
    check( nameData.arraySizes.empty(), line, "name <" + nameData.name + "> with unsupported arraySizes" );
    check( nameData.bitCount.empty(),
           line,
           "name <" + nameData.name + "> with unsupported bitCount <" + nameData.bitCount + ">" );
    check( ( typeInfo.type == "VK_DEFINE_HANDLE" ) || ( typeInfo.type == "VK_DEFINE_NON_DISPATCHABLE_HANDLE" ),
           line,
           "handle with invalid type <" + typeInfo.type + ">" );
    check( typeInfo.prefix.empty(), line, "unexpected type prefix <" + typeInfo.prefix + ">" );
    check( typeInfo.postfix == "(", line, "unexpected type postfix <" + typeInfo.postfix + ">" );
    check( !objTypeEnum.empty(), line, "handle <" + nameData.name + "> does not specify attribute \"objtypeenum\"" );

    check( m_handles.insert( std::make_pair( nameData.name, HandleData( tokenize( parent, "," ), objTypeEnum, line ) ) )
             .second,
           line,
           "handle <" + nameData.name + "> already specified" );
    check( m_types.insert( std::make_pair( nameData.name, TypeCategory::Handle ) ).second,
           line,
           "handle <" + nameData.name + "> already specified as a type" );
  }
}

std::pair<VulkanHppGenerator::NameData, VulkanHppGenerator::TypeInfo>
  VulkanHppGenerator::readNameAndType( tinyxml2::XMLElement const * element )
{
  int                                       line     = element->GetLineNum();
  std::vector<tinyxml2::XMLElement const *> children = getChildElements( element );
  checkElements( line, children, { { "name", true } }, { { "type" } } );

  NameData nameData;
  TypeInfo typeInfo;
  for ( auto child : children )
  {
    line = child->GetLineNum();
    checkAttributes( line, getAttributes( child ), {}, {} );
    checkElements( line, getChildElements( child ), {} );

    std::string value = child->Value();
    if ( value == "name" )
    {
      nameData.name                                      = child->GetText();
      std::tie( nameData.arraySizes, nameData.bitCount ) = readModifiers( child->NextSibling() );
    }
    else if ( value == "type" )
    {
      typeInfo.prefix  = readTypePrefix( child->PreviousSibling() );
      typeInfo.type    = child->GetText();
      typeInfo.postfix = readTypePostfix( child->NextSibling() );
    }
  }
  return std::make_pair( nameData, typeInfo );
}

void VulkanHppGenerator::readPlatform( tinyxml2::XMLElement const * element )
{
  int                                line       = element->GetLineNum();
  std::map<std::string, std::string> attributes = getAttributes( element );
  checkAttributes( line, attributes, { { "comment", {} }, { "name", {} }, { "protect", {} } }, {} );
  checkElements( line, getChildElements( element ), {} );

  std::string name, protect;
  for ( auto const & attribute : attributes )
  {
    if ( attribute.first == "name" )
    {
      name = attribute.second;
      check( !name.empty(), line, "attribute <name> is empty" );
    }
    else if ( attribute.first == "protect" )
    {
      protect = attribute.second;
      check( !protect.empty(), line, "attribute <protect> is empty" );
    }
  }
  assert( !name.empty() && !protect.empty() );

  check( std::find_if( m_platforms.begin(),
                       m_platforms.end(),
                       [&protect]( std::pair<std::string, PlatformData> const & p ) {
                         return p.second.protect == protect;
                       } ) == m_platforms.end(),
         line,
         "platform protect <" + protect + "> already specified" );
  check( m_platforms.insert( std::make_pair( name, PlatformData( protect ) ) ).second,
         line,
         "platform name <" + name + "> already specified" );
}

void VulkanHppGenerator::readPlatforms( tinyxml2::XMLElement const * element )
{
  int line = element->GetLineNum();
  checkAttributes( line, getAttributes( element ), { { "comment", {} } }, {} );
  std::vector<tinyxml2::XMLElement const *> children = getChildElements( element );
  checkElements( line, children, { { "platform", false } } );

  for ( auto child : children )
  {
    readPlatform( child );
  }
}

void VulkanHppGenerator::readRegistry( tinyxml2::XMLElement const * element )
{
  int line = element->GetLineNum();
  checkAttributes( line, getAttributes( element ), {}, {} );

  std::vector<tinyxml2::XMLElement const *> children = getChildElements( element );
  checkElements( line,
                 children,
                 { { "commands", true },
                   { "comment", false },
                   { "enums", false },
                   { "extensions", true },
                   { "feature", false },
                   { "platforms", true },
                   { "spirvcapabilities", true },
                   { "spirvextensions", true },
                   { "tags", true },
                   { "types", true } } );
  for ( auto child : children )
  {
    const std::string value = child->Value();
    if ( value == "commands" )
    {
      readCommands( child );
    }
    else if ( value == "comment" )
    {
      std::string comment = readComment( child );
      if ( comment.find( "\nCopyright" ) == 0 )
      {
        setVulkanLicenseHeader( child->GetLineNum(), comment );
      }
    }
    else if ( value == "enums" )
    {
      readEnums( child );
    }
    else if ( value == "extensions" )
    {
      readExtensions( child );
    }
    else if ( value == "feature" )
    {
      readFeature( child );
    }
    else if ( value == "platforms" )
    {
      readPlatforms( child );
    }
    else if ( value == "spirvcapabilities" )
    {
      readSPIRVCapabilities( child );
    }
    else if ( value == "spirvextensions" )
    {
      readSPIRVExtensions( child );
    }
    else if ( value == "tags" )
    {
      readTags( child );
    }
    else if ( value == "types" )
    {
      readTypes( child );
    }
  }
}

void VulkanHppGenerator::readRequireEnum( tinyxml2::XMLElement const * element, std::string const & tag )
{
  std::map<std::string, std::string> attributes = getAttributes( element );
  if ( attributes.find( "alias" ) != attributes.end() )
  {
    readRequireEnumAlias( element, attributes, tag );
  }
  else
  {
    readRequireEnum( element, attributes, tag );
  }
}

void VulkanHppGenerator::readRequireEnum( tinyxml2::XMLElement const *               element,
                                          std::map<std::string, std::string> const & attributes,
                                          std::string const &                        tag )
{
  int line = element->GetLineNum();
  checkAttributes( line,
                   attributes,
                   { { "name", {} } },
                   { { "bitpos", {} },
                     { "comment", {} },
                     { "extends", {} },
                     { "dir", { "-" } },
                     { "extnumber", {} },
                     { "offset", {} },
                     { "value", {} } } );
  checkElements( line, getChildElements( element ), {} );

  std::string bitpos, name, extends, extnumber, offset, value;
  for ( auto const & attribute : attributes )
  {
    if ( attribute.first == "bitpos" )
    {
      bitpos = attribute.second;
    }
    else if ( attribute.first == "extends" )
    {
      extends = attribute.second;
    }
    else if ( attribute.first == "name" )
    {
      name = attribute.second;
    }
    else if ( attribute.first == "offset" )
    {
      offset = attribute.second;
    }
    else if ( attribute.first == "value" )
    {
      value = attribute.second;
    }
  }

  if ( !extends.empty() )
  {
    auto enumIt = m_enums.find( extends );
    check( enumIt != m_enums.end(), line, "feature extends unknown enum <" + extends + ">" );

    std::string prefix  = getEnumPrefix( element->GetLineNum(), enumIt->first, enumIt->second.isBitmask );
    std::string postfix = getEnumPostfix( enumIt->first, m_tags, prefix );

    // add this enum name to the list of values
    check( bitpos.empty() + offset.empty() + value.empty() == 2,
           line,
           "exactly one out of bitpos = <" + bitpos + ">, offset = <" + offset + ">, and value = <" + value +
             "> are supposed to be empty" );
    enumIt->second.addEnumValue(
      element->GetLineNum(), name, enumIt->second.isBitmask, !bitpos.empty(), prefix, postfix, tag );
  }
  else if ( value.empty() )
  {
    check( m_constants.find( name ) != m_constants.end(), line, "unknown required enum <" + name + ">" );
  }
}

void VulkanHppGenerator::readRequireEnumAlias( tinyxml2::XMLElement const *               element,
                                               std::map<std::string, std::string> const & attributes,
                                               std::string const &                        tag )
{
  int line = element->GetLineNum();
  checkAttributes( line, attributes, { { "alias", {} }, { "extends", {} }, { "name", {} } }, { { "comment", {} } } );
  checkElements( line, getChildElements( element ), {} );

  std::string alias, bitpos, name, extends, extnumber, offset, value;
  for ( auto const & attribute : attributes )
  {
    if ( attribute.first == "alias" )
    {
      alias = attribute.second;
    }
    else if ( attribute.first == "extends" )
    {
      extends = attribute.second;
    }
    else if ( attribute.first == "name" )
    {
      name = attribute.second;
    }
  }

  auto enumIt = m_enums.find( extends );
  check( enumIt != m_enums.end(), line, "feature extends unknown enum <" + extends + ">" );

  std::string prefix  = getEnumPrefix( element->GetLineNum(), enumIt->first, enumIt->second.isBitmask );
  std::string postfix = getEnumPostfix( enumIt->first, m_tags, prefix );

  // add this enum name to the list of aliases
  std::string valueName = createEnumValueName( name, prefix, postfix, enumIt->second.isBitmask, tag );
  if ( !enumIt->second.alias.empty() )
  {
    prefix  = getEnumPrefix( element->GetLineNum(), enumIt->second.alias, enumIt->second.isBitmask );
    postfix = getEnumPostfix( enumIt->second.alias, m_tags, prefix );
    if ( endsWith( name, postfix ) )
    {
      valueName = createEnumValueName( name, prefix, postfix, enumIt->second.isBitmask, tag );
    }
  }

  enumIt->second.addEnumAlias( line, name, alias, valueName );
}

void VulkanHppGenerator::readRequires( tinyxml2::XMLElement const *               element,
                                       std::map<std::string, std::string> const & attributes )
{
  int line = element->GetLineNum();
  checkAttributes( line, attributes, { { "name", {} }, { "requires", {} } }, {} );
  checkElements( line, getChildElements( element ), {} );

  for ( auto attribute : attributes )
  {
    if ( attribute.first == "name" )
    {
      check( m_types.insert( std::make_pair( attribute.second, TypeCategory::Requires ) ).second,
             line,
             "type named <" + attribute.second + "> already specified" );
    }
    else
    {
      assert( attribute.first == "requires" );
      check( m_includes.find( attribute.second ) != m_includes.end(),
             line,
             "type requires unknown include <" + attribute.second + ">" );
    }
  }
}

void VulkanHppGenerator::readSPIRVCapability( tinyxml2::XMLElement const * element )
{
  int                                line       = element->GetLineNum();
  std::map<std::string, std::string> attributes = getAttributes( element );
  checkAttributes( line, attributes, { { "name", {} } }, {} );
  std::vector<tinyxml2::XMLElement const *> children = getChildElements( element );
  checkElements( line, children, {}, { "enable" } );

  for ( auto child : children )
  {
    std::string value = child->Value();
    assert( value == "enable" );
    readSPIRVCapabilityEnable( child );
  }
}

void VulkanHppGenerator::readSPIRVCapabilityEnable( tinyxml2::XMLElement const * element )
{
  int                                line       = element->GetLineNum();
  std::map<std::string, std::string> attributes = getAttributes( element );
  checkElements( line, getChildElements( element ), {}, {} );

  if ( attributes.find( "extension" ) != attributes.end() )
  {
    readSPIRVCapabilityEnableExtension( line, attributes );
  }
  else if ( attributes.find( "property" ) != attributes.end() )
  {
    readSPIRVCapabilityEnableProperty( line, attributes );
  }
  else if ( attributes.find( "struct" ) != attributes.end() )
  {
    readSPIRVCapabilityEnableStruct( line, attributes );
  }
  else if ( attributes.find( "version" ) != attributes.end() )
  {
    readSPIRVCapabilityEnableVersion( line, attributes );
  }
  else
  {
    check( false, line, "unknown set of attributes specified for SPIR-V capability" );
  }
}

void VulkanHppGenerator::readSPIRVCapabilityEnableExtension( int                                        xmlLine,
                                                             std::map<std::string, std::string> const & attributes )
{
  checkAttributes( xmlLine, attributes, { { "extension", {} } }, {} );

  check( attributes.size() == 1,
         xmlLine,
         "unexpected attributes in addition to <extension> specified for SPIR-V capability" );
  for ( auto const & attribute : attributes )
  {
    assert( attribute.first == "extension" );
    check( m_extensions.find( attribute.second ) != m_extensions.end(),
           xmlLine,
           "unknown extension <" + attribute.second + "> specified for SPIR-V capability" );
  }
}

void VulkanHppGenerator::readSPIRVCapabilityEnableProperty( int                                        xmlLine,
                                                            std::map<std::string, std::string> const & attributes )
{
  checkAttributes(
    xmlLine, attributes, { { "member", {} }, { "property", {} }, { "requires", {} }, { "value", {} } }, {} );

  std::string member, property, value;
  for ( auto const & attribute : attributes )
  {
    if ( attribute.first == "member" )
    {
      member = attribute.second;
    }
    else if ( attribute.first == "property" )
    {
      property = attribute.second;
    }
    if ( attribute.first == "requires" )
    {
      std::vector<std::string> requires = tokenize( attribute.second, "," );
      for ( auto const & r : requires )
      {
        check( ( m_features.find( r ) != m_features.end() ) || ( m_extensions.find( r ) != m_extensions.end() ),
               xmlLine,
               "unknown requires <" + r + "> specified for SPIR-V capability" );
      }
    }
    else if ( attribute.first == "value" )
    {
      value = attribute.second;
    }
  }
  assert( !member.empty() && !property.empty() && !value.empty() );

  auto propertyIt = m_structures.find( property );
  check(
    propertyIt != m_structures.end(), xmlLine, "unknown property <" + property + "> specified for SPIR-V capability" );
  auto memberIt = std::find_if( propertyIt->second.members.begin(),
                                propertyIt->second.members.end(),
                                [&member]( MemberData const & md ) { return md.name == member; } );
  check( memberIt != propertyIt->second.members.end(),
         xmlLine,
         "unknown member <" + member + "> specified for SPIR-V capability" );
  if ( memberIt->type.type == STRUCT_PREFIX "Bool32" )
  {
    check( ( value == MACRO_PREFIX "_FALSE" ) || ( value == MACRO_PREFIX "_TRUE" ),
           xmlLine,
           "unknown value <" + value + "> for boolean member <" + member + "> specified for SPIR-V capability" );
  }
  else
  {
    auto bitmaskIt = m_bitmasks.find( memberIt->type.type );
    check( bitmaskIt != m_bitmasks.end(),
           xmlLine,
           "attribute member = <" + member + "> specified for SPIR-V capability is not a bitmask" );
    assert( !bitmaskIt->second.requirements.empty() );
    auto enumIt = m_enums.find( bitmaskIt->second.requirements );
    check( enumIt != m_enums.end(),
           xmlLine,
           "attribute member = <" + member + "> specified for SPIR-V capability requires an unknown enum <" +
             bitmaskIt->second.requirements + ">" );
    auto valueIt = std::find_if( enumIt->second.values.begin(),
                                 enumIt->second.values.end(),
                                 [&value]( EnumValueData const & evd ) { return evd.vulkanValue == value; } );
    check( valueIt != enumIt->second.values.end(),
           xmlLine,
           "unknown attribute value = <" + value + "> specified for SPIR-V capability" );
  }
}

void VulkanHppGenerator::readSPIRVCapabilityEnableStruct( int                                        xmlLine,
                                                          std::map<std::string, std::string> const & attributes )
{
  checkAttributes(
    xmlLine, attributes, { { "feature", {} }, { "struct", {} } }, { { "alias", {} }, { "requires", {} } } );

  for ( auto const & attribute : attributes )
  {
    if ( attribute.first == "requires" )
    {
      std::vector<std::string> requires = tokenize( attribute.second, "," );
      for ( auto const & r : requires )
      {
        check( ( m_features.find( r ) != m_features.end() ) || ( m_extensions.find( r ) != m_extensions.end() ),
               xmlLine,
               "unknown requires <" + r + "> specified for SPIR-V capability" );
      }
    }
    else if ( attribute.first == "struct" )
    {
      check( m_structures.find( attribute.second ) != m_structures.end(),
             xmlLine,
             "unknown structure <" + attribute.second + "> specified for SPIR-V capability" );
      check( attributes.find( "feature" ) != attributes.end(),
             xmlLine,
             "missing feature attribute for SPIR-V capability specified with struct <" + attribute.second + ">" );
    }
    else
    {
      assert( ( attribute.first == "alias" ) || ( attribute.first == "feature" ) );
    }
  }
}

void VulkanHppGenerator::readSPIRVCapabilityEnableVersion( int                                        xmlLine,
                                                           std::map<std::string, std::string> const & attributes )
{
  checkAttributes( xmlLine, attributes, { { "version", {} } }, {} );

  check(
    attributes.size() == 1, xmlLine, "unexpected attributes in addition to <version> specified for SPIR-V capability" );
  for ( auto const & attribute : attributes )
  {
    assert( attribute.first == "version" );
    check( beginsWith( attribute.second, MACRO_PREFIX "_API_VERSION_" ),
           xmlLine,
           "unknown version <" + attribute.second + "> specified for SPIR-V capability" );
    std::string feature = attribute.second;
    feature.erase( 3, 4 );  // remove "API_" from the version -> <MACRO_PREFIX>_VERSION_x_y
    check( m_features.find( feature ) != m_features.end(),
           xmlLine,
           "unknown version <" + attribute.second + "> specified for SPIR-V capability" );
  }
}

void VulkanHppGenerator::readSPIRVCapabilities( tinyxml2::XMLElement const * element )
{
  int                                line       = element->GetLineNum();
  std::map<std::string, std::string> attributes = getAttributes( element );
  checkAttributes( line, attributes, { { "comment", {} } }, {} );
  std::vector<tinyxml2::XMLElement const *> children = getChildElements( element );
  checkElements( line, children, {}, { "spirvcapability" } );

  for ( auto child : children )
  {
    std::string value = child->Value();
    assert( value == "spirvcapability" );
    readSPIRVCapability( child );
  }
}

void VulkanHppGenerator::readSPIRVExtension( tinyxml2::XMLElement const * element )
{
  int                                line       = element->GetLineNum();
  std::map<std::string, std::string> attributes = getAttributes( element );
  checkAttributes( line, attributes, { { "name", {} } }, {} );
  std::vector<tinyxml2::XMLElement const *> children = getChildElements( element );
  checkElements( line, children, {}, { "enable" } );

  for ( auto child : children )
  {
    std::string value = child->Value();
    assert( value == "enable" );
    readSPIRVExtensionEnable( child );
  }
}

void VulkanHppGenerator::readSPIRVExtensionEnable( tinyxml2::XMLElement const * element )
{
  int                                line       = element->GetLineNum();
  std::map<std::string, std::string> attributes = getAttributes( element );
  checkAttributes( line, attributes, {}, { { "extension", {} }, { "version", {} } } );
  checkElements( line, getChildElements( element ), {}, {} );

  check( !attributes.empty(), line, "no version or extension specified for SPIR-V extension" );
  for ( auto const & attribute : attributes )
  {
    if ( attribute.first == "extension" )
    {
      check( m_extensions.find( attribute.second ) != m_extensions.end(),
             line,
             "unknown extension <" + attribute.second + "> specified for SPIR-V extension" );
    }
    else
    {
      assert( attribute.first == "version" );
      check( beginsWith( attribute.second, MACRO_PREFIX "_API_VERSION_" ),
             line,
             "unknown version <" + attribute.second + "> specified for SPIR-V extension" );
      std::string feature = attribute.second;
      feature.erase( 3, 4 );  // remove "API_" from the version -> <MACRO_PREFIX>_VERSION_x_y
      check( m_features.find( feature ) != m_features.end(),
             line,
             "unknown version <" + attribute.second + "> specified for SPIR-V extension" );
    }
  }
}

void VulkanHppGenerator::readSPIRVExtensions( tinyxml2::XMLElement const * element )
{
  int                                line       = element->GetLineNum();
  std::map<std::string, std::string> attributes = getAttributes( element );
  checkAttributes( line, attributes, { { "comment", {} } }, {} );
  std::vector<tinyxml2::XMLElement const *> children = getChildElements( element );
  checkElements( line, children, {}, { "spirvextension" } );

  for ( auto child : children )
  {
    std::string value = child->Value();
    assert( value == "spirvextension" );
    readSPIRVExtension( child );
  }
}

void VulkanHppGenerator::readStruct( tinyxml2::XMLElement const *               element,
                                     bool                                       isUnion,
                                     std::map<std::string, std::string> const & attributes )
{
  int line = element->GetLineNum();

  if ( attributes.find( "alias" ) != attributes.end() )
  {
    readStructAlias( element, attributes );
  }
  else
  {
    checkAttributes( line,
                     attributes,
                     { { "category", { isUnion ? "union" : "struct" } }, { "name", {} } },
                     { { "allowduplicate", { "true" } },
                       { "comment", {} },
                       { "returnedonly", { "true" } },
                       { "structextends", {} } } );
    std::vector<tinyxml2::XMLElement const *> children = getChildElements( element );
    checkElements( line, children, {}, { "member", "comment" } );

    std::string              category, name;
    std::vector<std::string> structExtends;
    bool                     allowDuplicate = false;
    bool                     returnedOnly   = false;
    for ( auto const & attribute : attributes )
    {
      if ( attribute.first == "allowduplicate" )
      {
        assert( attribute.second == "true" );
        allowDuplicate = true;
      }
      else if ( attribute.first == "category" )
      {
        category = attribute.second;
      }
      else if ( attribute.first == "name" )
      {
        name = attribute.second;
      }
      else if ( attribute.first == "returnedonly" )
      {
        check(
          attribute.second == "true", line, "unknown value for attribute returnedonly: <" + attribute.second + ">" );
        returnedOnly = true;
      }
      else if ( attribute.first == "structextends" )
      {
        structExtends = tokenize( attribute.second, "," );
      }
    }
    assert( !name.empty() );
    // make this warn a check, as soon as vk.xml has been fixed on attribute "allowduplicate" !
    warn( !allowDuplicate || !structExtends.empty(),
          line,
          "attribute <allowduplicate> is true, but no structures are listed in <structextends>" );

    check( m_structures.find( name ) == m_structures.end(), line, "struct <" + name + "> already specfied" );
    std::map<std::string, StructureData>::iterator it =
      m_structures.insert( std::make_pair( name, StructureData( structExtends, line ) ) ).first;
    it->second.allowDuplicate = allowDuplicate;
    it->second.isUnion        = isUnion;
    it->second.returnedOnly   = returnedOnly;

    for ( auto child : children )
    {
      std::string value = child->Value();
      if ( value == "comment" )
      {
        readComment( child );
      }
      else if ( value == "member" )
      {
        readStructMember( child, it->second.members, isUnion );
      }
    }
    it->second.subStruct = determineSubStruct( *it );

    // check if multiple structure members use the very same (not empty) len attribute
    static std::set<std::string> mutualExclusiveStructs = { STRUCT_PREFIX "AccelerationStructureBuildGeometryInfoKHR",
                                                            STRUCT_PREFIX "WriteDescriptorSet" };
    static std::set<std::string> multipleLenStructs     = { STRUCT_PREFIX "IndirectCommandsLayoutTokenNV",
                                                        STRUCT_PREFIX "PresentInfoKHR",
                                                        STRUCT_PREFIX "SemaphoreWaitInfo",
                                                        STRUCT_PREFIX "SubmitInfo",
                                                        STRUCT_PREFIX "SubpassDescription",
                                                        STRUCT_PREFIX "SubpassDescription2",
                                                        STRUCT_PREFIX "Win32KeyedMutexAcquireReleaseInfoKHR",
                                                        STRUCT_PREFIX "Win32KeyedMutexAcquireReleaseInfoNV" };
    for ( size_t i = 0; i < it->second.members.size(); ++i )
    {
      if ( !it->second.members[i].len.empty() && ( it->second.members[i].len.front() != "null-terminated" ) )
      {
        for ( size_t j = i + 1; j < it->second.members.size(); ++j )
        {
          if ( !it->second.members[j].len.empty() &&
               ( it->second.members[i].len.front() == it->second.members[j].len.front() ) )
          {
            if ( mutualExclusiveStructs.find( it->first ) != mutualExclusiveStructs.end() )
            {
              it->second.mutualExclusiveLens = true;
            }
            else
            {
              warn(
                multipleLenStructs.find( it->first ) != multipleLenStructs.end(),
                line,
                "Encountered structure <" + it->first +
                  "> with multiple members referencing the same member for len. Need to be checked if they are supposed to be mutually exclusive." );
            }
          }
        }
      }
    }

    m_extendedStructs.insert( structExtends.begin(), structExtends.end() );
    check(
      m_types.insert( std::make_pair( name, ( category == "struct" ) ? TypeCategory::Struct : TypeCategory::Union ) )
        .second,
      line,
      "struct <" + name + "> already specified as a type" );  // log type and alias in m_types
  }
}

void VulkanHppGenerator::readStructAlias( tinyxml2::XMLElement const *               element,
                                          std::map<std::string, std::string> const & attributes )
{
  int line = element->GetLineNum();

  checkAttributes( line, attributes, { { "alias", {} }, { "category", { "struct" } }, { "name", {} } }, {} );
  checkElements( line, getChildElements( element ), {}, {} );

  std::string alias, name;
  for ( auto const & attribute : attributes )
  {
    if ( attribute.first == "alias" )
    {
      alias = attribute.second;
    }
    else if ( attribute.first == "name" )
    {
      name = attribute.second;
    }
  }

  auto structIt = m_structures.find( alias );
  check( structIt != m_structures.end(), line, "missing alias <" + alias + ">." );
  check(
    structIt->second.aliases.insert( name ).second, line, "struct <" + alias + "> already uses alias <" + name + ">" );
  check( m_structureAliases.insert( std::make_pair( name, alias ) ).second,
         line,
         "structure alias <" + name + "> already used" );
  check( m_types.insert( std::make_pair( name, TypeCategory::Struct ) ).second,
         line,
         "struct <" + name + "> already specified as a type" );
}

void VulkanHppGenerator::readStructMember( tinyxml2::XMLElement const * element,
                                           std::vector<MemberData> &    members,
                                           bool                         isUnion )
{
  int                                line       = element->GetLineNum();
  std::map<std::string, std::string> attributes = getAttributes( element );
  checkAttributes( line,
                   attributes,
                   {},
                   { { "altlen", {} },
                     { "externsync", { "true" } },
                     { "len", {} },
                     { "noautovalidity", { "true" } },
                     { "optional", { "false", "true" } },
                     { "selection", {} },
                     { "selector", {} },
                     { "values", {} } } );
  std::vector<tinyxml2::XMLElement const *> children = getChildElements( element );
  checkElements( line, children, { { "name", true }, { "type", true } }, { "comment", "enum" } );

  MemberData memberData( line );

  for ( auto child : children )
  {
    std::string value = child->Value();
    if ( value == "enum" )
    {
      readStructMemberEnum( child, memberData );
    }
    else if ( value == "name" )
    {
      readStructMemberName( child, memberData, members );
    }
    else if ( value == "type" )
    {
      readStructMemberType( child, memberData );
    }
  }

  for ( auto const & attribute : attributes )
  {
    if ( attribute.first == "len" )
    {
      memberData.len = tokenize( attribute.second, "," );
      check( !memberData.len.empty() && ( memberData.len.size() <= 2 ),
             line,
             "member attribute <len> holds unknown number of data: " + std::to_string( memberData.len.size() ) );
      std::string const & len = memberData.len[0];
      auto                lenMember =
        std::find_if( members.begin(), members.end(), [&len]( MemberData const & md ) { return ( md.name == len ); } );
      check( ( lenMember != members.end() ) || ( ignoreLens.find( len ) != ignoreLens.end() ) ||
               ( len == R"(latexmath:[\textrm{codeSize} \over 4])" ),
             line,
             "member attribute <len> holds unknown value <" + len + ">" );
      if ( lenMember != members.end() )
      {
        check( lenMember->type.prefix.empty() && lenMember->type.postfix.empty(),
               line,
               "member attribute <len> references a member of unexpected type <" + lenMember->type.compose() + ">" );
      }
      if ( 1 < memberData.len.size() )
      {
        check( ( memberData.len[1] == "1" ) || ( memberData.len[1] == "null-terminated" ),
               line,
               "member attribute <len> holds unknown second value <" + memberData.len[1] + ">" );
      }
    }
    else if ( attribute.first == "noautovalidity" )
    {
      memberData.noAutoValidity = ( attribute.second == "true" );
    }
    else if ( attribute.first == "optional" )
    {
      std::vector<std::string> optional = tokenize( attribute.second, "," );
      memberData.optional.reserve( optional.size() );
      for ( auto const & o : optional )
      {
        memberData.optional.push_back( o == "true" );
      }
    }
    else if ( attribute.first == "selection" )
    {
      check( isUnion, line, "attribute <selection> is used with a non-union structure." );
      memberData.selection = attribute.second;
    }
    else if ( attribute.first == "selector" )
    {
      memberData.selector            = attribute.second;
      std::string const & selector   = memberData.selector;
      auto                selectorIt = std::find_if(
        members.begin(), members.end(), [selector]( MemberData const & md ) { return md.name == selector; } );
      check( selectorIt != members.end(), line, "member attribute <selector> holds unknown value <" + selector + ">" );
      check( m_enums.find( selectorIt->type.type ) != m_enums.end(),
             line,
             "member attribute <selector> references unknown enum type <" + selectorIt->type.type + ">" );
    }
    else if ( attribute.first == "values" )
    {
      memberData.values = tokenize( attribute.second, "," );
    }
  }

  members.push_back( memberData );
}

void VulkanHppGenerator::readStructMemberEnum( tinyxml2::XMLElement const * element, MemberData & memberData )
{
  int line = element->GetLineNum();
  checkAttributes( line, getAttributes( element ), {}, {} );
  checkElements( line, getChildElements( element ), {}, {} );

  std::string enumString = element->GetText();

  check( element->PreviousSibling() && ( strcmp( element->PreviousSibling()->Value(), "[" ) == 0 ) &&
           element->NextSibling() && ( strcmp( element->NextSibling()->Value(), "]" ) == 0 ),
         line,
         std::string( "structure member array specifiation is ill-formatted: <" ) + enumString + ">" );

  memberData.arraySizes.push_back( enumString );
  check( memberData.usedConstant.empty(), line, "struct already holds a constant <" + memberData.usedConstant + ">" );
  memberData.usedConstant = enumString;
}

void VulkanHppGenerator::readStructMemberName( tinyxml2::XMLElement const *    element,
                                               MemberData &                    memberData,
                                               std::vector<MemberData> const & members )
{
  int line = element->GetLineNum();
  checkAttributes( line, getAttributes( element ), {}, {} );
  checkElements( line, getChildElements( element ), {}, {} );

  std::string name = element->GetText();
  check( std::find_if( members.begin(), members.end(), [&name]( MemberData const & md ) { return md.name == name; } ) ==
           members.end(),
         line,
         "structure member name <" + name + "> already used" );

  memberData.name                                        = name;
  std::tie( memberData.arraySizes, memberData.bitCount ) = readModifiers( element->NextSibling() );
}

void VulkanHppGenerator::readStructMemberType( tinyxml2::XMLElement const * element, MemberData & memberData )
{
  int line = element->GetLineNum();
  checkAttributes( line, getAttributes( element ), {}, {} );
  checkElements( line, getChildElements( element ), {}, {} );

  memberData.type.prefix  = readTypePrefix( element->PreviousSibling() );
  memberData.type.type    = element->GetText();
  memberData.type.postfix = readTypePostfix( element->NextSibling() );
}

void VulkanHppGenerator::readTag( tinyxml2::XMLElement const * element )
{
  int                                line       = element->GetLineNum();
  std::map<std::string, std::string> attributes = getAttributes( element );
  checkAttributes( line, attributes, { { "author", {} }, { "contact", {} }, { "name", {} } }, {} );
  checkElements( line, getChildElements( element ), {} );

  for ( auto const & attribute : attributes )
  {
    if ( attribute.first == "name" )
    {
      check( m_tags.find( attribute.second ) == m_tags.end(),
             line,
             "tag named <" + attribute.second + "> has already been specified" );
      m_tags.insert( attribute.second );
    }
    else
    {
      check( ( attribute.first == "author" ) || ( attribute.first == "contact" ),
             line,
             "unknown attribute <" + attribute.first + ">" );
    }
  }
}

void VulkanHppGenerator::readTags( tinyxml2::XMLElement const * element )
{
  int line = element->GetLineNum();
  checkAttributes( line, getAttributes( element ), { { "comment", {} } }, {} );
  std::vector<tinyxml2::XMLElement const *> children = getChildElements( element );
  checkElements( line, children, { { "tag", false } } );

  for ( auto child : children )
  {
    readTag( child );
  }
}

void VulkanHppGenerator::readType( tinyxml2::XMLElement const * element )
{
  int                                line       = element->GetLineNum();
  std::map<std::string, std::string> attributes = getAttributes( element );

  auto categoryIt = attributes.find( "category" );
  if ( categoryIt != attributes.end() )
  {
    if ( categoryIt->second == "basetype" )
    {
      readBaseType( element, attributes );
    }
    else if ( categoryIt->second == "bitmask" )
    {
      readBitmask( element, attributes );
    }
    else if ( categoryIt->second == "define" )
    {
      readDefine( element, attributes );
    }
    else if ( categoryIt->second == "enum" )
    {
      readTypeEnum( element, attributes );
    }
    else if ( categoryIt->second == "funcpointer" )
    {
      readFuncpointer( element, attributes );
    }
    else if ( categoryIt->second == "handle" )
    {
      readHandle( element, attributes );
    }
    else if ( categoryIt->second == "include" )
    {
      readTypeInclude( element, attributes );
    }
    else if ( categoryIt->second == "struct" )
    {
      readStruct( element, false, attributes );
    }
    else
    {
      check(
        categoryIt->second == "union", element->GetLineNum(), "unknown type category <" + categoryIt->second + ">" );
      readStruct( element, true, attributes );
    }
  }
  else
  {
    auto requiresIt = attributes.find( "requires" );
    if ( requiresIt != attributes.end() )
    {
      readRequires( element, attributes );
    }
    else
    {
      check( ( attributes.size() == 1 ) && ( attributes.begin()->first == "name" ) &&
               ( attributes.begin()->second == "int" ),
             line,
             "unknown type" );
      check( m_types.insert( std::make_pair( attributes.begin()->second, TypeCategory::Unknown ) ).second,
             line,
             "type <" + attributes.begin()->second + "> already specified" );
    }
  }
}

void VulkanHppGenerator::readTypeEnum( tinyxml2::XMLElement const *               element,
                                       std::map<std::string, std::string> const & attributes )
{
  int line = element->GetLineNum();
  checkAttributes( line, attributes, { { "category", { "enum" } }, { "name", {} } }, { { "alias", {} } } );
  checkElements( line, getChildElements( element ), {} );

  std::string alias, name;
  for ( auto const & attribute : attributes )
  {
    if ( attribute.first == "alias" )
    {
      alias = attribute.second;
      check( !alias.empty(), line, "enum with empty alias" );
    }
    else if ( attribute.first == "name" )
    {
      name = attribute.second;
      check( !name.empty(), line, "enum with empty name" );
      check( m_enums.find( name ) == m_enums.end(), line, "enum <" + name + "> already specified" );
    }
  }
  assert( !name.empty() );

  if ( alias.empty() )
  {
    check( m_enums.insert( std::make_pair( name, EnumData() ) ).second, line, "enum <" + name + "> already specified" );
  }
  else
  {
    auto enumIt = m_enums.find( alias );
    check( enumIt != m_enums.end(), line, "enum with unknown alias <" + alias + ">" );
    check( enumIt->second.alias.empty(),
           line,
           "enum <" + enumIt->first + "> already has an alias <" + enumIt->second.alias + ">" );
    enumIt->second.alias = name;
  }
  check( m_types.insert( std::make_pair( name, TypeCategory::Enum ) ).second,
         line,
         "enum <" + name + "> already specified as a type" );
}

void VulkanHppGenerator::readTypeInclude( tinyxml2::XMLElement const *               element,
                                          std::map<std::string, std::string> const & attributes )
{
  int line = element->GetLineNum();
  checkAttributes( line, attributes, { { "category", { "include" } }, { "name", {} } }, {} );
  checkElements( line, getChildElements( element ), {} );

  std::string name = attributes.find( "name" )->second;
  check( m_includes.insert( name ).second, element->GetLineNum(), "include named <" + name + "> already specified" );
}

void VulkanHppGenerator::readTypes( tinyxml2::XMLElement const * element )
{
  int line = element->GetLineNum();
  checkAttributes( line, getAttributes( element ), { { "comment", {} } }, {} );
  std::vector<tinyxml2::XMLElement const *> children = getChildElements( element );
  checkElements( line, children, { { "comment", false }, { "type", false } } );

  for ( auto child : children )
  {
    std::string value = child->Value();
    if ( value == "comment" )
    {
      readComment( child );
    }
    else
    {
      assert( value == "type" );
      readType( child );
    }
  }
}

void VulkanHppGenerator::registerDeleter( std::string const &                         name,
                                          std::pair<std::string, CommandData> const & commandData )
{
  if ( ( commandData.first.substr( 2, 7 ) == "Destroy" ) || ( commandData.first.substr( 2, 4 ) == "Free" ) )
  {
    std::string key;
    size_t      valueIndex;
    switch ( commandData.second.params.size() )
    {
      case 2:
      case 3:
        assert( commandData.second.params.back().type.type == STRUCT_PREFIX "AllocationCallbacks" );
        key        = ( commandData.second.params.size() == 2 ) ? "" : commandData.second.params[0].type.type;
        valueIndex = commandData.second.params.size() - 2;
        break;
      case 4:
        key        = commandData.second.params[0].type.type;
        valueIndex = 3;
        assert( m_handles.find( commandData.second.params[valueIndex].type.type ) != m_handles.end() );
        m_handles.find( commandData.second.params[valueIndex].type.type )->second.deletePool =
          commandData.second.params[1].type.type;
        break;
      default: assert( false ); valueIndex = 0;
    }
    auto keyHandleIt = m_handles.find( key );
    assert( ( keyHandleIt != m_handles.end() ) &&
            ( keyHandleIt->second.childrenHandles.find( commandData.second.params[valueIndex].type.type ) ==
              keyHandleIt->second.childrenHandles.end() ) );
    keyHandleIt->second.childrenHandles.insert( commandData.second.params[valueIndex].type.type );

    auto handleIt = m_handles.find( commandData.second.params[valueIndex].type.type );
    assert( handleIt != m_handles.end() );
    handleIt->second.deleteCommand = name;
  }
}

void VulkanHppGenerator::setVulkanLicenseHeader( int line, std::string const & comment )
{
  check( m_vulkanLicenseHeader.empty(), line, "second encounter of a Copyright comment" );
  m_vulkanLicenseHeader = comment;

  // replace any '\n' with "\n// "
  for ( size_t pos = m_vulkanLicenseHeader.find( '\n' ); pos != std::string::npos;
        pos        = m_vulkanLicenseHeader.find( '\n', pos + 1 ) )
  {
    m_vulkanLicenseHeader.replace( pos, 1, "\n// " );
  }

  // and add a little message on our own
  m_vulkanLicenseHeader += "\n\n// This header is generated using [Vulkan-Hpp](https://github.com/KhronosGroup/Vulkan-Hpp)'s [fork](https://github.com/Cvelth/vkma_vulkan_hpp_fork).";
  m_vulkanLicenseHeader = trim( m_vulkanLicenseHeader ) + "\n";
}

std::string VulkanHppGenerator::toString( TypeCategory category )
{
  switch ( category )
  {
    case TypeCategory::Bitmask: return "bitmask";
    case TypeCategory::BaseType: return "basetype";
    case TypeCategory::Define: return "define";
    case TypeCategory::Enum: return "enum";
    case TypeCategory::FuncPointer: return "funcpointer";
    case TypeCategory::Handle: return "handle";
    case TypeCategory::Requires: return "requires";
    case TypeCategory::Struct: return "struct";
    case TypeCategory::Union: return "union";
    case TypeCategory::Unknown: return "unkown";
    default: assert( false ); return "";
  }
}

std::string VulkanHppGenerator::TypeInfo::compose( bool inNamespace ) const
{
  return prefix + ( prefix.empty() ? "" : " " ) +
         ( inNamespace
             ? ( ( ( type.substr( 0, 2 ) == STRUCT_PREFIX ) ? HEADER_MACRO "_NAMESPACE::" : "" ) + stripPrefix( type, STRUCT_PREFIX ) )
             : type ) +
         postfix;
}

std::string to_string( tinyxml2::XMLError error )
{
  switch ( error )
  {
    case tinyxml2::XML_SUCCESS: return "XML_SUCCESS";
    case tinyxml2::XML_NO_ATTRIBUTE: return "XML_NO_ATTRIBUTE";
    case tinyxml2::XML_WRONG_ATTRIBUTE_TYPE: return "XML_WRONG_ATTRIBUTE_TYPE";
    case tinyxml2::XML_ERROR_FILE_NOT_FOUND: return "XML_ERROR_FILE_NOT_FOUND";
    case tinyxml2::XML_ERROR_FILE_COULD_NOT_BE_OPENED: return "XML_ERROR_FILE_COULD_NOT_BE_OPENED";
    case tinyxml2::XML_ERROR_FILE_READ_ERROR: return "XML_ERROR_FILE_READ_ERROR";
    case tinyxml2::XML_ERROR_PARSING_ELEMENT: return "XML_ERROR_PARSING_ELEMENT";
    case tinyxml2::XML_ERROR_PARSING_ATTRIBUTE: return "XML_ERROR_PARSING_ATTRIBUTE";
    case tinyxml2::XML_ERROR_PARSING_TEXT: return "XML_ERROR_PARSING_TEXT";
    case tinyxml2::XML_ERROR_PARSING_CDATA: return "XML_ERROR_PARSING_CDATA";
    case tinyxml2::XML_ERROR_PARSING_COMMENT: return "XML_ERROR_PARSING_COMMENT";
    case tinyxml2::XML_ERROR_PARSING_DECLARATION: return "XML_ERROR_PARSING_DECLARATION";
    case tinyxml2::XML_ERROR_PARSING_UNKNOWN: return "XML_ERROR_PARSING_UNKNOWN";
    case tinyxml2::XML_ERROR_EMPTY_DOCUMENT: return "XML_ERROR_EMPTY_DOCUMENT";
    case tinyxml2::XML_ERROR_MISMATCHED_ELEMENT: return "XML_ERROR_MISMATCHED_ELEMENT";
    case tinyxml2::XML_ERROR_PARSING: return "XML_ERROR_PARSING";
    case tinyxml2::XML_CAN_NOT_CONVERT_TEXT: return "XML_CAN_NOT_CONVERT_TEXT";
    case tinyxml2::XML_NO_TEXT_NODE: return "XML_NO_TEXT_NODE";
    default: return "unknown error code <" + std::to_string( error ) + ">";
  }
}

int main( int argc, char ** argv )
{
  static const std::string classArrayProxy = R"(
#if !defined()" HEADER_MACRO R"(_DISABLE_ENHANCED_MODE)
  template <typename T>
  class ArrayProxy
  {
  public:
    )" HEADER_MACRO R"(_CONSTEXPR ArrayProxy() )" HEADER_MACRO R"(_NOEXCEPT
      : m_count( 0 )
      , m_ptr( nullptr )
    {}

    )" HEADER_MACRO R"(_CONSTEXPR ArrayProxy( std::nullptr_t ) )" HEADER_MACRO R"(_NOEXCEPT
      : m_count( 0 )
      , m_ptr( nullptr )
    {}

    ArrayProxy( T & value ) )" HEADER_MACRO R"(_NOEXCEPT
      : m_count( 1 )
      , m_ptr( &value )
    {}

    template <typename B = T, typename std::enable_if<std::is_const<B>::value, int>::type = 0>
    ArrayProxy( typename std::remove_const<T>::type & value ) )" HEADER_MACRO R"(_NOEXCEPT
      : m_count( 1 )
      , m_ptr( &value )
    {}

    ArrayProxy( uint32_t count, T * ptr ) )" HEADER_MACRO R"(_NOEXCEPT
      : m_count( count )
      , m_ptr( ptr )
    {}

    template <typename B = T, typename std::enable_if<std::is_const<B>::value, int>::type = 0>
    ArrayProxy( uint32_t count, typename std::remove_const<T>::type * ptr ) )" HEADER_MACRO R"(_NOEXCEPT
      : m_count( count )
      , m_ptr( ptr )
    {}

    ArrayProxy( std::initializer_list<T> const & list ) )" HEADER_MACRO R"(_NOEXCEPT
      : m_count( static_cast<uint32_t>( list.size() ) )
      , m_ptr( list.begin() )
    {}

    template <typename B = T, typename std::enable_if<std::is_const<B>::value, int>::type = 0>
    ArrayProxy( std::initializer_list<typename std::remove_const<T>::type> const & list ) )" HEADER_MACRO R"(_NOEXCEPT
      : m_count( static_cast<uint32_t>( list.size() ) )
      , m_ptr( list.begin() )
    {}

    ArrayProxy( std::initializer_list<T> & list ) )" HEADER_MACRO R"(_NOEXCEPT
      : m_count( static_cast<uint32_t>( list.size() ) )
      , m_ptr( list.begin() )
    {}

    template <typename B = T, typename std::enable_if<std::is_const<B>::value, int>::type = 0>
    ArrayProxy( std::initializer_list<typename std::remove_const<T>::type> & list ) )" HEADER_MACRO R"(_NOEXCEPT
      : m_count( static_cast<uint32_t>( list.size() ) )
      , m_ptr( list.begin() )
    {}

    template <size_t N>
    ArrayProxy( std::array<T, N> const & data ) )" HEADER_MACRO R"(_NOEXCEPT
      : m_count( N )
      , m_ptr( data.data() )
    {}

    template <size_t N, typename B = T, typename std::enable_if<std::is_const<B>::value, int>::type = 0>
    ArrayProxy( std::array<typename std::remove_const<T>::type, N> const & data ) )" HEADER_MACRO R"(_NOEXCEPT
      : m_count( N )
      , m_ptr( data.data() )
    {}

    template <size_t N>
    ArrayProxy( std::array<T, N> & data ) )" HEADER_MACRO R"(_NOEXCEPT
      : m_count( N )
      , m_ptr( data.data() )
    {}

    template <size_t N, typename B = T, typename std::enable_if<std::is_const<B>::value, int>::type = 0>
    ArrayProxy( std::array<typename std::remove_const<T>::type, N> & data ) )" HEADER_MACRO R"(_NOEXCEPT
      : m_count( N )
      , m_ptr( data.data() )
    {}

    template <class Allocator = std::allocator<typename std::remove_const<T>::type>>
    ArrayProxy( std::vector<T, Allocator> const & data ) )" HEADER_MACRO R"(_NOEXCEPT
      : m_count( static_cast<uint32_t>( data.size() ) )
      , m_ptr( data.data() )
    {}

    template <class Allocator = std::allocator<typename std::remove_const<T>::type>,
              typename B      = T,
              typename std::enable_if<std::is_const<B>::value, int>::type = 0>
    ArrayProxy( std::vector<typename std::remove_const<T>::type, Allocator> const & data ) )" HEADER_MACRO R"(_NOEXCEPT
      : m_count( static_cast<uint32_t>( data.size() ) )
      , m_ptr( data.data() )
    {}

    template <class Allocator = std::allocator<typename std::remove_const<T>::type>>
    ArrayProxy( std::vector<T, Allocator> & data ) )" HEADER_MACRO R"(_NOEXCEPT
      : m_count( static_cast<uint32_t>( data.size() ) )
      , m_ptr( data.data() )
    {}

    template <class Allocator = std::allocator<typename std::remove_const<T>::type>,
              typename B      = T,
              typename std::enable_if<std::is_const<B>::value, int>::type = 0>
    ArrayProxy( std::vector<typename std::remove_const<T>::type, Allocator> & data ) )" HEADER_MACRO R"(_NOEXCEPT
      : m_count( static_cast<uint32_t>( data.size() ) )
      , m_ptr( data.data() )
    {}

    const T * begin() const )" HEADER_MACRO R"(_NOEXCEPT
    {
      return m_ptr;
    }

    const T * end() const )" HEADER_MACRO R"(_NOEXCEPT
    {
      return m_ptr + m_count;
    }

    const T & front() const )" HEADER_MACRO R"(_NOEXCEPT
    {
      )" HEADER_MACRO R"(_ASSERT( m_count && m_ptr );
      return *m_ptr;
    }

    const T & back() const )" HEADER_MACRO R"(_NOEXCEPT
    {
      )" HEADER_MACRO R"(_ASSERT( m_count && m_ptr );
      return *( m_ptr + m_count - 1 );
    }

    bool empty() const )" HEADER_MACRO R"(_NOEXCEPT
    {
      return ( m_count == 0 );
    }

    uint32_t size() const )" HEADER_MACRO R"(_NOEXCEPT
    {
      return m_count;
    }

    T * data() const )" HEADER_MACRO R"(_NOEXCEPT
    {
      return m_ptr;
    }

  private:
    uint32_t m_count;
    T *      m_ptr;
  };

  template <typename T>
  class ArrayProxyNoTemporaries
  {
  public:
    )" HEADER_MACRO R"(_CONSTEXPR ArrayProxyNoTemporaries() )" HEADER_MACRO R"(_NOEXCEPT
      : m_count( 0 )
      , m_ptr( nullptr )
    {}

    )" HEADER_MACRO R"(_CONSTEXPR ArrayProxyNoTemporaries( std::nullptr_t ) )" HEADER_MACRO R"(_NOEXCEPT
      : m_count( 0 )
      , m_ptr( nullptr )
    {}

    ArrayProxyNoTemporaries( T & value ) VULKAN_HPP_NOEXCEPT
      : m_count( 1 )
      , m_ptr( &value )
    {}

    ArrayProxyNoTemporaries( T && value ) = delete;

    template <typename B = T, typename std::enable_if<std::is_const<B>::value, int>::type = 0>
    ArrayProxyNoTemporaries( typename std::remove_const<T>::type & value ) )" HEADER_MACRO R"(_NOEXCEPT
      : m_count( 1 )
      , m_ptr( &value )
    {}

<<<<<<< HEAD
    ArrayProxyNoTemporaries( uint32_t count, T * ptr ) )" HEADER_MACRO R"(_NOEXCEPT
=======
    template <typename B = T, typename std::enable_if<std::is_const<B>::value, int>::type = 0>
    ArrayProxyNoTemporaries( typename std::remove_const<T>::type && value ) = delete;

    ArrayProxyNoTemporaries( uint32_t count, T * ptr ) VULKAN_HPP_NOEXCEPT
>>>>>>> 09ce7083
      : m_count( count )
      , m_ptr( ptr )
    {}

    template <typename B = T, typename std::enable_if<std::is_const<B>::value, int>::type = 0>
    ArrayProxyNoTemporaries( uint32_t count, typename std::remove_const<T>::type * ptr ) )" HEADER_MACRO R"(_NOEXCEPT
      : m_count( count )
      , m_ptr( ptr )
    {}

    ArrayProxyNoTemporaries( std::initializer_list<T> const & list ) )" HEADER_MACRO R"(_NOEXCEPT
      : m_count( static_cast<uint32_t>( list.size() ) )
      , m_ptr( list.begin() )
    {}

    ArrayProxyNoTemporaries( std::initializer_list<T> const && list ) = delete;

    template <typename B = T, typename std::enable_if<std::is_const<B>::value, int>::type = 0>
<<<<<<< HEAD
    ArrayProxyNoTemporaries( std::initializer_list<typename std::remove_const<T>::type> const & list ) )" HEADER_MACRO R"(_NOEXCEPT
=======
    ArrayProxyNoTemporaries( std::initializer_list<typename std::remove_const<T>::type> const & list )
      VULKAN_HPP_NOEXCEPT
>>>>>>> 09ce7083
      : m_count( static_cast<uint32_t>( list.size() ) )
      , m_ptr( list.begin() )
    {}

<<<<<<< HEAD
    ArrayProxyNoTemporaries( std::initializer_list<T> & list ) )" HEADER_MACRO R"(_NOEXCEPT
=======
    template <typename B = T, typename std::enable_if<std::is_const<B>::value, int>::type = 0>
    ArrayProxyNoTemporaries( std::initializer_list<typename std::remove_const<T>::type> const && list ) = delete;

    ArrayProxyNoTemporaries( std::initializer_list<T> & list ) VULKAN_HPP_NOEXCEPT
>>>>>>> 09ce7083
      : m_count( static_cast<uint32_t>( list.size() ) )
      , m_ptr( list.begin() )
    {}

    ArrayProxyNoTemporaries( std::initializer_list<T> && list ) = delete;

    template <typename B = T, typename std::enable_if<std::is_const<B>::value, int>::type = 0>
    ArrayProxyNoTemporaries( std::initializer_list<typename std::remove_const<T>::type> & list ) )" HEADER_MACRO R"(_NOEXCEPT
      : m_count( static_cast<uint32_t>( list.size() ) )
      , m_ptr( list.begin() )
    {}

<<<<<<< HEAD
    ArrayProxyNoTemporaries( std::initializer_list<T> const && list ) )" HEADER_MACRO R"(_NOEXCEPT = delete;
    ArrayProxyNoTemporaries( std::initializer_list<T> && list ) )" HEADER_MACRO R"(_NOEXCEPT       = delete;
=======
    template <typename B = T, typename std::enable_if<std::is_const<B>::value, int>::type = 0>
    ArrayProxyNoTemporaries( std::initializer_list<typename std::remove_const<T>::type> && list ) = delete;
>>>>>>> 09ce7083

    template <size_t N>
    ArrayProxyNoTemporaries( std::array<T, N> const & data ) )" HEADER_MACRO R"(_NOEXCEPT
      : m_count( N )
      , m_ptr( data.data() )
    {}

    template <size_t N>
    ArrayProxyNoTemporaries( std::array<T, N> const && data ) = delete;

    template <size_t N, typename B = T, typename std::enable_if<std::is_const<B>::value, int>::type = 0>
    ArrayProxyNoTemporaries( std::array<typename std::remove_const<T>::type, N> const & data ) )" HEADER_MACRO R"(_NOEXCEPT
      : m_count( N )
      , m_ptr( data.data() )
    {}

    template <size_t N, typename B = T, typename std::enable_if<std::is_const<B>::value, int>::type = 0>
    ArrayProxyNoTemporaries( std::array<typename std::remove_const<T>::type, N> const && data ) = delete;

    template <size_t N>
    ArrayProxyNoTemporaries( std::array<T, N> & data ) )" HEADER_MACRO R"(_NOEXCEPT
      : m_count( N )
      , m_ptr( data.data() )
    {}

    template <size_t N>
    ArrayProxyNoTemporaries( std::array<T, N> && data ) = delete;

    template <size_t N, typename B = T, typename std::enable_if<std::is_const<B>::value, int>::type = 0>
    ArrayProxyNoTemporaries( std::array<typename std::remove_const<T>::type, N> & data ) )" HEADER_MACRO R"(_NOEXCEPT
      : m_count( N )
      , m_ptr( data.data() )
    {}

<<<<<<< HEAD
    template <size_t N>
    ArrayProxyNoTemporaries( std::array<T, N> const && data ) )" HEADER_MACRO R"(_NOEXCEPT = delete;
    template <size_t N>
    ArrayProxyNoTemporaries( std::array<T, N> && data ) )" HEADER_MACRO R"(_NOEXCEPT       = delete;
=======
    template <size_t N, typename B = T, typename std::enable_if<std::is_const<B>::value, int>::type = 0>
    ArrayProxyNoTemporaries( std::array<typename std::remove_const<T>::type, N> && data ) = delete;
>>>>>>> 09ce7083

    template <class Allocator = std::allocator<typename std::remove_const<T>::type>>
    ArrayProxyNoTemporaries( std::vector<T, Allocator> const & data ) )" HEADER_MACRO R"(_NOEXCEPT
      : m_count( static_cast<uint32_t>( data.size() ) )
      , m_ptr( data.data() )
    {}

    template <class Allocator = std::allocator<typename std::remove_const<T>::type>>
    ArrayProxyNoTemporaries( std::vector<T, Allocator> const && data ) = delete;

    template <class Allocator = std::allocator<typename std::remove_const<T>::type>,
              typename B      = T,
              typename std::enable_if<std::is_const<B>::value, int>::type = 0>
<<<<<<< HEAD
    ArrayProxyNoTemporaries( std::vector<typename std::remove_const<T>::type, Allocator> const & data ) )" HEADER_MACRO R"(_NOEXCEPT
=======
    ArrayProxyNoTemporaries( std::vector<typename std::remove_const<T>::type, Allocator> const & data )
      VULKAN_HPP_NOEXCEPT
>>>>>>> 09ce7083
      : m_count( static_cast<uint32_t>( data.size() ) )
      , m_ptr( data.data() )
    {}

    template <class Allocator = std::allocator<typename std::remove_const<T>::type>,
              typename B      = T,
              typename std::enable_if<std::is_const<B>::value, int>::type = 0>
    ArrayProxyNoTemporaries( std::vector<typename std::remove_const<T>::type, Allocator> const && data ) = delete;

    template <class Allocator = std::allocator<typename std::remove_const<T>::type>>
    ArrayProxyNoTemporaries( std::vector<T, Allocator> & data ) )" HEADER_MACRO R"(_NOEXCEPT
      : m_count( static_cast<uint32_t>( data.size() ) )
      , m_ptr( data.data() )
    {}

    template <class Allocator = std::allocator<typename std::remove_const<T>::type>>
    ArrayProxyNoTemporaries( std::vector<T, Allocator> && data ) = delete;

    template <class Allocator = std::allocator<typename std::remove_const<T>::type>,
              typename B      = T,
              typename std::enable_if<std::is_const<B>::value, int>::type = 0>
    ArrayProxyNoTemporaries( std::vector<typename std::remove_const<T>::type, Allocator> & data ) )" HEADER_MACRO R"(_NOEXCEPT
      : m_count( static_cast<uint32_t>( data.size() ) )
      , m_ptr( data.data() )
    {}

<<<<<<< HEAD
    ArrayProxyNoTemporaries( std::vector<T> const && data ) )" HEADER_MACRO R"(_NOEXCEPT = delete;
    ArrayProxyNoTemporaries( std::vector<T> && data ) )" HEADER_MACRO R"(_NOEXCEPT       = delete;
=======
    template <class Allocator = std::allocator<typename std::remove_const<T>::type>,
              typename B      = T,
              typename std::enable_if<std::is_const<B>::value, int>::type = 0>
    ArrayProxyNoTemporaries( std::vector<typename std::remove_const<T>::type, Allocator> && data ) = delete;
>>>>>>> 09ce7083

    const T * begin() const )" HEADER_MACRO R"(_NOEXCEPT
    {
      return m_ptr;
    }

    const T * end() const )" HEADER_MACRO R"(_NOEXCEPT
    {
      return m_ptr + m_count;
    }

    const T & front() const )" HEADER_MACRO R"(_NOEXCEPT
    {
      )" HEADER_MACRO R"(_ASSERT( m_count && m_ptr );
      return *m_ptr;
    }

    const T & back() const )" HEADER_MACRO R"(_NOEXCEPT
    {
      )" HEADER_MACRO R"(_ASSERT( m_count && m_ptr );
      return *( m_ptr + m_count - 1 );
    }

    bool empty() const )" HEADER_MACRO R"(_NOEXCEPT
    {
      return ( m_count == 0 );
    }

    uint32_t size() const )" HEADER_MACRO R"(_NOEXCEPT
    {
      return m_count;
    }

    T * data() const )" HEADER_MACRO R"(_NOEXCEPT
    {
      return m_ptr;
    }

  private:
    uint32_t m_count;
    T *      m_ptr;
  };
#endif
)";

  static const std::string classArrayWrapper = R"(
  template <typename T, size_t N>
  class ArrayWrapper1D : public std::array<T,N>
  {
  public:
    )" HEADER_MACRO R"(_CONSTEXPR ArrayWrapper1D() )" HEADER_MACRO R"(_NOEXCEPT
      : std::array<T, N>()
    {}

    )" HEADER_MACRO R"(_CONSTEXPR ArrayWrapper1D(std::array<T,N> const& data) )" HEADER_MACRO R"(_NOEXCEPT
      : std::array<T, N>(data)
    {}

#if defined(_WIN32) && !defined(_WIN64)
    )" HEADER_MACRO R"(_CONSTEXPR T const& operator[](int index) const )" HEADER_MACRO R"(_NOEXCEPT
    {
      return std::array<T, N>::operator[](index);
    }

    T & operator[](int index) )" HEADER_MACRO R"(_NOEXCEPT
    {
      return std::array<T, N>::operator[](index);
    }
#endif

    operator T const* () const )" HEADER_MACRO R"(_NOEXCEPT
    {
      return this->data();
    }

    operator T * () )" HEADER_MACRO R"(_NOEXCEPT
    {
      return this->data();
    }

    template <typename B = T, typename std::enable_if<std::is_same<B, char>::value, int>::type = 0>
    operator std::string() const
    {
      return std::string( this->data() );
    }

#if 17 <= )" HEADER_MACRO R"(_CPP_VERSION
    template <typename B = T, typename std::enable_if<std::is_same<B, char>::value, int>::type = 0>
    operator std::string_view() const
    {
      return std::string_view( this->data() );
    }
#endif

    template <typename B = T, typename std::enable_if<std::is_same<B, char>::value, int>::type = 0>
    bool operator<( ArrayWrapper1D<char, N> const & rhs ) const )" HEADER_MACRO R"(_NOEXCEPT
    {
      return *static_cast<std::array<char, N> const *>( this ) < *static_cast<std::array<char, N> const *>( &rhs );
    }

    template <typename B = T, typename std::enable_if<std::is_same<B, char>::value, int>::type = 0>
    bool operator<=( ArrayWrapper1D<char, N> const & rhs ) const )" HEADER_MACRO R"(_NOEXCEPT
    {
      return *static_cast<std::array<char, N> const *>( this ) <= *static_cast<std::array<char, N> const *>( &rhs );
    }

    template <typename B = T, typename std::enable_if<std::is_same<B, char>::value, int>::type = 0>
    bool operator>( ArrayWrapper1D<char, N> const & rhs ) const )" HEADER_MACRO R"(_NOEXCEPT
    {
      return *static_cast<std::array<char, N> const *>( this ) > *static_cast<std::array<char, N> const *>( &rhs );
    }

    template <typename B = T, typename std::enable_if<std::is_same<B, char>::value, int>::type = 0>
    bool operator>=( ArrayWrapper1D<char, N> const & rhs ) const )" HEADER_MACRO R"(_NOEXCEPT
    {
      return *static_cast<std::array<char, N> const *>( this ) >= *static_cast<std::array<char, N> const *>( &rhs );
    }

    template <typename B = T, typename std::enable_if<std::is_same<B, char>::value, int>::type = 0>
    bool operator==( ArrayWrapper1D<char, N> const & rhs ) const )" HEADER_MACRO R"(_NOEXCEPT
    {
      return *static_cast<std::array<char, N> const *>( this ) == *static_cast<std::array<char, N> const *>( &rhs );
    }

    template <typename B = T, typename std::enable_if<std::is_same<B, char>::value, int>::type = 0>
    bool operator!=( ArrayWrapper1D<char, N> const & rhs ) const )" HEADER_MACRO R"(_NOEXCEPT
    {
      return *static_cast<std::array<char, N> const *>( this ) != *static_cast<std::array<char, N> const *>( &rhs );
    }
  };

  // specialization of relational operators between std::string and arrays of chars
  template <size_t N>
  bool operator<(std::string const& lhs, ArrayWrapper1D<char, N> const& rhs) )" HEADER_MACRO R"(_NOEXCEPT
  {
    return lhs < rhs.data();
  }

  template <size_t N>
  bool operator<=(std::string const& lhs, ArrayWrapper1D<char, N> const& rhs) )" HEADER_MACRO R"(_NOEXCEPT
  {
    return lhs <= rhs.data();
  }

  template <size_t N>
  bool operator>(std::string const& lhs, ArrayWrapper1D<char, N> const& rhs) )" HEADER_MACRO R"(_NOEXCEPT
  {
    return lhs > rhs.data();
  }

  template <size_t N>
  bool operator>=(std::string const& lhs, ArrayWrapper1D<char, N> const& rhs) )" HEADER_MACRO R"(_NOEXCEPT
  {
    return lhs >= rhs.data();
  }

  template <size_t N>
  bool operator==(std::string const& lhs, ArrayWrapper1D<char, N> const& rhs) )" HEADER_MACRO R"(_NOEXCEPT
  {
    return lhs == rhs.data();
  }

  template <size_t N>
  bool operator!=(std::string const& lhs, ArrayWrapper1D<char, N> const& rhs) )" HEADER_MACRO R"(_NOEXCEPT
  {
    return lhs != rhs.data();
  }

  template <typename T, size_t N, size_t M>
  class ArrayWrapper2D : public std::array<ArrayWrapper1D<T,M>,N>
  {
  public:
    )" HEADER_MACRO R"(_CONSTEXPR ArrayWrapper2D() )" HEADER_MACRO R"(_NOEXCEPT
      : std::array<ArrayWrapper1D<T,M>, N>()
    {}

    )" HEADER_MACRO R"(_CONSTEXPR ArrayWrapper2D(std::array<std::array<T,M>,N> const& data) )" HEADER_MACRO R"(_NOEXCEPT
      : std::array<ArrayWrapper1D<T,M>, N>(*reinterpret_cast<std::array<ArrayWrapper1D<T,M>,N> const*>(&data))
    {}
  };
)";

  static const std::string classFlags = R"(
  template <typename FlagBitsType> struct FlagTraits
  {
    enum { allFlags = 0 };
  };

  template <typename BitType>
  class Flags
  {
  public:
    using MaskType = typename std::underlying_type<BitType>::type;

    // constructors
    )" HEADER_MACRO R"(_CONSTEXPR Flags() )" HEADER_MACRO R"(_NOEXCEPT
      : m_mask(0)
    {}

    )" HEADER_MACRO R"(_CONSTEXPR Flags(BitType bit) )" HEADER_MACRO R"(_NOEXCEPT
      : m_mask(static_cast<MaskType>(bit))
    {}

    )" HEADER_MACRO R"(_CONSTEXPR Flags(Flags<BitType> const& rhs) )" HEADER_MACRO R"(_NOEXCEPT = default;

    )" HEADER_MACRO R"(_CONSTEXPR explicit Flags(MaskType flags) )" HEADER_MACRO R"(_NOEXCEPT
      : m_mask(flags)
    {}

    // relational operators
#if defined()" HEADER_MACRO R"(_HAS_SPACESHIP_OPERATOR)
    auto operator<=>(Flags<BitType> const&) const = default;
#else
    )" HEADER_MACRO R"(_CONSTEXPR bool operator<(Flags<BitType> const& rhs) const )" HEADER_MACRO R"(_NOEXCEPT
    {
      return m_mask < rhs.m_mask;
    }

    )" HEADER_MACRO R"(_CONSTEXPR bool operator<=(Flags<BitType> const& rhs) const )" HEADER_MACRO R"(_NOEXCEPT
    {
      return m_mask <= rhs.m_mask;
    }

    )" HEADER_MACRO R"(_CONSTEXPR bool operator>(Flags<BitType> const& rhs) const )" HEADER_MACRO R"(_NOEXCEPT
    {
      return m_mask > rhs.m_mask;
    }

    )" HEADER_MACRO R"(_CONSTEXPR bool operator>=(Flags<BitType> const& rhs) const )" HEADER_MACRO R"(_NOEXCEPT
    {
      return m_mask >= rhs.m_mask;
    }

    )" HEADER_MACRO R"(_CONSTEXPR bool operator==(Flags<BitType> const& rhs) const )" HEADER_MACRO R"(_NOEXCEPT
    {
      return m_mask == rhs.m_mask;
    }

    )" HEADER_MACRO R"(_CONSTEXPR bool operator!=(Flags<BitType> const& rhs) const )" HEADER_MACRO R"(_NOEXCEPT
    {
      return m_mask != rhs.m_mask;
    }
#endif

    // logical operator
    )" HEADER_MACRO R"(_CONSTEXPR bool operator!() const )" HEADER_MACRO R"(_NOEXCEPT
    {
      return !m_mask;
    }

    // bitwise operators
    )" HEADER_MACRO R"(_CONSTEXPR Flags<BitType> operator&(Flags<BitType> const& rhs) const )" HEADER_MACRO R"(_NOEXCEPT
    {
      return Flags<BitType>(m_mask & rhs.m_mask);
    }

    )" HEADER_MACRO R"(_CONSTEXPR Flags<BitType> operator|(Flags<BitType> const& rhs) const )" HEADER_MACRO R"(_NOEXCEPT
    {
      return Flags<BitType>(m_mask | rhs.m_mask);
    }

    )" HEADER_MACRO R"(_CONSTEXPR Flags<BitType> operator^(Flags<BitType> const& rhs) const )" HEADER_MACRO R"(_NOEXCEPT
    {
      return Flags<BitType>(m_mask ^ rhs.m_mask);
    }

    )" HEADER_MACRO R"(_CONSTEXPR Flags<BitType> operator~() const )" HEADER_MACRO R"(_NOEXCEPT
    {
      return Flags<BitType>(m_mask ^ FlagTraits<BitType>::allFlags);
    }

    // assignment operators
    )" HEADER_MACRO R"(_CONSTEXPR_14 Flags<BitType> & operator=(Flags<BitType> const& rhs) )" HEADER_MACRO R"(_NOEXCEPT = default;

    )" HEADER_MACRO R"(_CONSTEXPR_14 Flags<BitType> & operator|=(Flags<BitType> const& rhs) )" HEADER_MACRO R"(_NOEXCEPT
    {
      m_mask |= rhs.m_mask;
      return *this;
    }

    )" HEADER_MACRO R"(_CONSTEXPR_14 Flags<BitType> & operator&=(Flags<BitType> const& rhs) )" HEADER_MACRO R"(_NOEXCEPT
    {
      m_mask &= rhs.m_mask;
      return *this;
    }

    )" HEADER_MACRO R"(_CONSTEXPR_14 Flags<BitType> & operator^=(Flags<BitType> const& rhs) )" HEADER_MACRO R"(_NOEXCEPT
    {
      m_mask ^= rhs.m_mask;
      return *this;
    }

    // cast operators
    explicit )" HEADER_MACRO R"(_CONSTEXPR operator bool() const )" HEADER_MACRO R"(_NOEXCEPT
    {
      return !!m_mask;
    }

    explicit )" HEADER_MACRO R"(_CONSTEXPR operator MaskType() const )" HEADER_MACRO R"(_NOEXCEPT
    {
        return m_mask;
    }

#if defined()" HEADER_MACRO R"(_FLAGS_MASK_TYPE_AS_PUBLIC)
  public:
#else
  private:
#endif
    MaskType  m_mask;
  };

#if !defined()" HEADER_MACRO R"(_HAS_SPACESHIP_OPERATOR)
  // relational operators only needed for pre C++20
  template <typename BitType>
  )" HEADER_MACRO R"(_CONSTEXPR bool operator<(BitType bit, Flags<BitType> const& flags) )" HEADER_MACRO R"(_NOEXCEPT
  {
    return flags.operator>( bit );
  }

  template <typename BitType>
  )" HEADER_MACRO R"(_CONSTEXPR bool operator<=(BitType bit, Flags<BitType> const& flags) )" HEADER_MACRO R"(_NOEXCEPT
  {
    return flags.operator>=( bit );
  }

  template <typename BitType>
  )" HEADER_MACRO R"(_CONSTEXPR bool operator>(BitType bit, Flags<BitType> const& flags) )" HEADER_MACRO R"(_NOEXCEPT
  {
    return flags.operator<( bit );
  }

  template <typename BitType>
  )" HEADER_MACRO R"(_CONSTEXPR bool operator>=(BitType bit, Flags<BitType> const& flags) )" HEADER_MACRO R"(_NOEXCEPT
  {
    return flags.operator<=(bit);
  }

  template <typename BitType>
  )" HEADER_MACRO R"(_CONSTEXPR bool operator==(BitType bit, Flags<BitType> const& flags) )" HEADER_MACRO R"(_NOEXCEPT
  {
    return flags.operator==( bit );
  }

  template <typename BitType>
  )" HEADER_MACRO R"(_CONSTEXPR bool operator!=(BitType bit, Flags<BitType> const& flags) )" HEADER_MACRO R"(_NOEXCEPT
  {
    return flags.operator!=( bit );
  }
#endif

  // bitwise operators
  template <typename BitType>
  )" HEADER_MACRO R"(_CONSTEXPR Flags<BitType> operator&(BitType bit, Flags<BitType> const& flags) )" HEADER_MACRO R"(_NOEXCEPT
  {
    return flags.operator&( bit );
  }

  template <typename BitType>
  )" HEADER_MACRO R"(_CONSTEXPR Flags<BitType> operator|(BitType bit, Flags<BitType> const& flags) )" HEADER_MACRO R"(_NOEXCEPT
  {
    return flags.operator|( bit );
  }

  template <typename BitType>
  )" HEADER_MACRO R"(_CONSTEXPR Flags<BitType> operator^(BitType bit, Flags<BitType> const& flags) )" HEADER_MACRO R"(_NOEXCEPT
  {
    return flags.operator^( bit );
  }
)";

  static const std::string classObjectDestroy = R"(
  struct AllocationCallbacks;

  template <typename OwnerType)"
#ifdef NEEDS_DISPATCH
    ", typename Dispatch"
#endif
    R"(>
  class ObjectDestroy
  {
    public:
    ObjectDestroy() = default;

    ObjectDestroy( OwnerType owner,
                   Optional<const AllocationCallbacks> allocationCallbacks
                                    )" HEADER_MACRO R"(_DEFAULT_ARGUMENT_NULLPTR_ASSIGNMENT)"
#ifdef NEEDS_DISPATCH
    R"(,
                   Dispatch const & dispatch = )" HEADER_MACRO R"(_DEFAULT_DISPATCHER)"
#endif
    " ) " HEADER_MACRO R"(_NOEXCEPT
      : m_owner( owner )
      , m_allocationCallbacks( allocationCallbacks ))"
#ifdef NEEDS_DISPATCH
    R"(
      , m_dispatch( &dispatch ))"
#endif
    R"(
    {}

      OwnerType getOwner() const )" HEADER_MACRO R"(_NOEXCEPT { return m_owner; }
      Optional<const AllocationCallbacks> getAllocator() const )" HEADER_MACRO R"(_NOEXCEPT { return m_allocationCallbacks; }

    protected:
      template <typename T>
      void destroy(T t) )" HEADER_MACRO R"(_NOEXCEPT
      {
        )" HEADER_MACRO R"(_ASSERT( m_owner)"
#ifdef NEEDS_DISPATCH
    " && m_dispatch"
#endif
    R"( );
        m_owner.destroy( t, m_allocationCallbacks)"
#ifdef NEEDS_DISPATCH
    ", *m_dispatch"
#endif
    R"( );
      }

    private:
    OwnerType                           m_owner               = {};
    Optional<const AllocationCallbacks> m_allocationCallbacks = nullptr;)"
#ifdef NEEDS_DISPATCH
    "\nDispatch const *                    m_dispatch            = nullptr;"
#endif
    R"(
  };

  class NoParent;

  template <)"
#ifdef NEEDS_DISPATCH
    "typename Dispatch"
#endif
    ">\n" R"(  class ObjectDestroy<NoParent)"
#ifdef NEEDS_DISPATCH
    ", Dispatch"
#endif
    R"(>
  {
    public:
    ObjectDestroy() = default;

    ObjectDestroy( Optional<const AllocationCallbacks> allocationCallbacks)"
#ifdef NEEDS_DISPATCH
    R"(,
                   Dispatch const & dispatch = )" HEADER_MACRO R"(_DEFAULT_DISPATCHER)"
#endif
    " ) " HEADER_MACRO R"(_NOEXCEPT
      : m_allocationCallbacks( allocationCallbacks ))"
#ifdef NEEDS_DISPATCH
    R"(
      , m_dispatch( &dispatch ))"
#endif
    R"(
    {}

      Optional<const AllocationCallbacks> getAllocator() const )" HEADER_MACRO R"(_NOEXCEPT { return m_allocationCallbacks; }

    protected:
      template <typename T>
      void destroy(T t) )" HEADER_MACRO R"(_NOEXCEPT
      {
        )"
#ifdef NEEDS_DISPATCH
    HEADER_MACRO R"(_ASSERT( m_dispatch );)" "\n        "
#endif
    "t.destroy( m_allocationCallbacks"
#ifdef NEEDS_DISPATCH
    ", *m_dispatch"
#endif
    R"( );
      }

    private:
    Optional<const AllocationCallbacks> m_allocationCallbacks = nullptr;)"
#ifdef NEEDS_DISPATCH
    "\nDispatch const *                    m_dispatch            = nullptr;"
#endif
    R"(
  };
)";

  static const std::string classObjectFree = R"(
  template <typename OwnerType)"
#ifdef NEEDS_DISPATCH
      ", typename Dispatch"
#endif
      R"(>
  class ObjectFree
  {
  public:
    ObjectFree() = default;

    ObjectFree( OwnerType owner,
                Optional<const AllocationCallbacks> allocationCallbacks )" HEADER_MACRO R"(_DEFAULT_ARGUMENT_NULLPTR_ASSIGNMENT)"
#ifdef NEEDS_DISPATCH
      R"(,
                Dispatch const & dispatch = )" HEADER_MACRO R"(_DEFAULT_DISPATCHER)"
#endif
      " ) " HEADER_MACRO R"(_NOEXCEPT
      : m_owner( owner )
      , m_allocationCallbacks( allocationCallbacks ))"
#ifdef NEEDS_DISPATCH
      R"(
      , m_dispatch( &dispatch ))"
#endif
      R"(
    {}

    OwnerType getOwner() const )" HEADER_MACRO R"(_NOEXCEPT
    {
      return m_owner;
    }

    Optional<const AllocationCallbacks> getAllocator() const )" HEADER_MACRO R"(_NOEXCEPT
    {
      return m_allocationCallbacks;
    }

  protected:
    template <typename T>
    void destroy( T t ) )" HEADER_MACRO R"(_NOEXCEPT
    {
      )" HEADER_MACRO R"(_ASSERT( m_owner)"
#ifdef NEEDS_DISPATCH
    " && m_dispatch"
#endif
    R"( );
      m_owner.free( t, m_allocationCallbacks)"
#ifdef NEEDS_DISPATCH
    ", *m_dispatch"
#endif
    R"( );
    }

  private:
    OwnerType                           m_owner               = {};
    Optional<const AllocationCallbacks> m_allocationCallbacks = nullptr;)"
#ifdef NEEDS_DISPATCH
    "\nDispatch const *                    m_dispatch            = nullptr;"
#endif
    R"(
  };
)";

  static const std::string classObjectRelease = R"(
  template <typename OwnerType)"
#ifdef NEEDS_DISPATCH
      ", typename Dispatch"
#endif
      R"(>
  class ObjectRelease
  {
  public:
    ObjectRelease() = default;

    ObjectRelease( OwnerType owner)"
#ifdef NEEDS_DISPATCH
    R"(, Dispatch const & dispatch = )" HEADER_MACRO R"(_DEFAULT_DISPATCHER)"
#endif
    " ) " HEADER_MACRO R"(_NOEXCEPT
      : m_owner( owner ))"
#ifdef NEEDS_DISPATCH
    R"(
      , m_dispatch( &dispatch ))"
#endif
    R"(
    {}

    OwnerType getOwner() const )" HEADER_MACRO R"(_NOEXCEPT
    {
      return m_owner;
    }

  protected:
    template <typename T>
    void destroy( T t ) )" HEADER_MACRO R"(_NOEXCEPT
    {
      )" HEADER_MACRO R"(_ASSERT( m_owner)"
#ifdef NEEDS_DISPATCH
    " && m_dispatch"
#endif
    R"( );
      m_owner.release( t)"
#ifdef NEEDS_DISPATCH
    ", *m_dispatch"
#endif
    R"( );
    }

  private:
    OwnerType        m_owner    = {};)"
#ifdef NEEDS_DISPATCH
    "\nDispatch const * m_dispatch = nullptr;"
#endif
    R"(
  };
)";

  static const std::string classOptional = R"(
  template <typename RefType>
  class Optional
  {
  public:
    Optional(RefType & reference) )" HEADER_MACRO R"(_NOEXCEPT { m_ptr = &reference; }
    Optional(RefType * ptr) )" HEADER_MACRO R"(_NOEXCEPT { m_ptr = ptr; }
    Optional(std::nullptr_t) )" HEADER_MACRO R"(_NOEXCEPT { m_ptr = nullptr; }

    operator RefType*() const )" HEADER_MACRO R"(_NOEXCEPT { return m_ptr; }
    RefType const* operator->() const )" HEADER_MACRO R"(_NOEXCEPT { return m_ptr; }
    explicit operator bool() const )" HEADER_MACRO R"(_NOEXCEPT { return !!m_ptr; }

  private:
    RefType *m_ptr;
  };
)";

  static const std::string classPoolFree = R"(
  template <typename OwnerType, typename PoolType)"
#ifdef NEEDS_DISPATCH
    ", typename Dispatch"
#endif
    R"(>
  class PoolFree
  {
    public:
      PoolFree() = default;

    PoolFree( OwnerType        owner,
              PoolType         pool)"
#ifdef NEEDS_DISPATCH
    R"(,
              Dispatch const & dispatch = )" HEADER_MACRO R"(_DEFAULT_DISPATCHER)"
#endif
    " ) " HEADER_MACRO R"(_NOEXCEPT
      : m_owner( owner )
      , m_pool( pool ))"
#ifdef NEEDS_DISPATCH
    R"(
      , m_dispatch( &dispatch ))"
#endif
    R"(
    {}

      OwnerType getOwner() const )" HEADER_MACRO R"(_NOEXCEPT { return m_owner; }
      PoolType getPool() const )" HEADER_MACRO R"(_NOEXCEPT { return m_pool; }

    protected:
      template <typename T>
      void destroy(T t) )" HEADER_MACRO R"(_NOEXCEPT
      {
        m_owner.free( m_pool, t)"
#ifdef NEEDS_DISPATCH
    ", *m_dispatch"
#endif
    R"( );
      }

    private:
      OwnerType        m_owner    = OwnerType();
      PoolType         m_pool     = PoolType();)"
#ifdef NEEDS_DISPATCH
    "\nDispatch const * m_dispatch = nullptr;"
#endif
    R"(
  };
)";

#ifdef NEEDS_STRUCTURE_CHAIN
  static const std::string classStructureChain = R"(
  template <typename X, typename Y> struct StructExtends { enum { value = false }; };

  template<typename Type, class...>
  struct IsPartOfStructureChain
  {
    static const bool valid = false;
  };

  template<typename Type, typename Head, typename... Tail>
  struct IsPartOfStructureChain<Type, Head, Tail...>
  {
    static const bool valid = std::is_same<Type, Head>::value || IsPartOfStructureChain<Type, Tail...>::valid;
  };

  template <size_t Index, typename T, typename... ChainElements>
  struct StructureChainContains
  {
    static const bool value = std::is_same<T, typename std::tuple_element<Index, std::tuple<ChainElements...>>::type>::value ||
                              StructureChainContains<Index - 1, T, ChainElements...>::value;
  };

  template <typename T, typename... ChainElements>
  struct StructureChainContains<0, T, ChainElements...>
  {
    static const bool value = std::is_same<T, typename std::tuple_element<0, std::tuple<ChainElements...>>::type>::value;
  };

  template <size_t Index, typename... ChainElements>
  struct StructureChainValidation
  {
    using TestType = typename std::tuple_element<Index, std::tuple<ChainElements...>>::type;
    static const bool valid =
      StructExtends<TestType, typename std::tuple_element<0, std::tuple<ChainElements...>>::type>::value &&
      ( TestType::allowDuplicate || !StructureChainContains<Index - 1, TestType, ChainElements...>::value ) &&
      StructureChainValidation<Index - 1, ChainElements...>::valid;
  };

  template <typename... ChainElements>
  struct StructureChainValidation<0, ChainElements...>
  {
    static const bool valid = true;
  };

  template <typename... ChainElements>
  class StructureChain : public std::tuple<ChainElements...>
  {
  public:
    StructureChain() )" HEADER_MACRO R"(_NOEXCEPT
    {
      static_assert( StructureChainValidation<sizeof...( ChainElements ) - 1, ChainElements...>::valid,
                     "The structure chain is not valid!" );
      link<sizeof...( ChainElements ) - 1>();
    }

    StructureChain( StructureChain const & rhs ) )" HEADER_MACRO R"(_NOEXCEPT : std::tuple<ChainElements...>( rhs )
    {
      static_assert( StructureChainValidation<sizeof...( ChainElements ) - 1, ChainElements...>::valid,
                     "The structure chain is not valid!" );
      link<sizeof...( ChainElements ) - 1>();
    }

    StructureChain( StructureChain && rhs ) )" HEADER_MACRO R"(_NOEXCEPT
      : std::tuple<ChainElements...>( std::forward<std::tuple<ChainElements...>>( rhs ) )
    {
      static_assert( StructureChainValidation<sizeof...( ChainElements ) - 1, ChainElements...>::valid,
                     "The structure chain is not valid!" );
      link<sizeof...( ChainElements ) - 1>();
    }

    StructureChain( ChainElements const &... elems ) )" HEADER_MACRO R"(_NOEXCEPT : std::tuple<ChainElements...>( elems... )
    {
      static_assert( StructureChainValidation<sizeof...( ChainElements ) - 1, ChainElements...>::valid,
                     "The structure chain is not valid!" );
      link<sizeof...( ChainElements ) - 1>();
    }

    StructureChain & operator=( StructureChain const & rhs ) )" HEADER_MACRO R"(_NOEXCEPT
    {
      std::tuple<ChainElements...>::operator=( rhs );
      link<sizeof...( ChainElements ) - 1>();
      return *this;
    }

    StructureChain & operator=( StructureChain && rhs ) = delete;

    template <typename T = typename std::tuple_element<0, std::tuple<ChainElements...>>::type, size_t Which = 0>
    T & get() )" HEADER_MACRO R"(_NOEXCEPT
    {
      return std::get<ChainElementIndex<0, T, Which, void, ChainElements...>::value>( static_cast<std::tuple<ChainElements...>&>( *this ) );
    }

    template <typename T = typename std::tuple_element<0, std::tuple<ChainElements...>>::type, size_t Which = 0>
    T const & get() const )" HEADER_MACRO R"(_NOEXCEPT
    {
      return std::get<ChainElementIndex<0, T, Which, void, ChainElements...>::value>( static_cast<std::tuple<ChainElements...> const &>( *this ) );
    }

    template <typename T0, typename T1, typename... Ts>
    std::tuple<T0 &, T1 &, Ts &...> get() )" HEADER_MACRO R"(_NOEXCEPT
    {
      return std::tie( get<T0>(), get<T1>(), get<Ts>()... );
    }

    template <typename T0, typename T1, typename... Ts>
    std::tuple<T0 const &, T1 const &, Ts const &...> get() const )" HEADER_MACRO R"(_NOEXCEPT
    {
      return std::tie( get<T0>(), get<T1>(), get<Ts>()... );
    }

    template <typename ClassType, size_t Which = 0>
    void relink() )" HEADER_MACRO R"(_NOEXCEPT
    {
      static_assert( IsPartOfStructureChain<ClassType, ChainElements...>::valid,
                     "Can't relink Structure that's not part of this StructureChain!" );
      static_assert(
        !std::is_same<ClassType, typename std::tuple_element<0, std::tuple<ChainElements...>>::type>::value || (Which != 0),
        "It's not allowed to have the first element unlinked!" );

      auto pNext = reinterpret_cast<)" STRUCT_PREFIX R"(BaseInStructure *>( &get<ClassType, Which>() );
      )" HEADER_MACRO R"(_ASSERT( !isLinked( pNext ) );
      auto & headElement = std::get<0>( static_cast<std::tuple<ChainElements...>&>( *this ) );
      pNext->pNext       = reinterpret_cast<)" STRUCT_PREFIX R"(BaseInStructure const*>(headElement.pNext);
      headElement.pNext  = pNext;
    }

    template <typename ClassType, size_t Which = 0>
    void unlink() )" HEADER_MACRO R"(_NOEXCEPT
    {
      static_assert( IsPartOfStructureChain<ClassType, ChainElements...>::valid,
                     "Can't unlink Structure that's not part of this StructureChain!" );
      static_assert(
        !std::is_same<ClassType, typename std::tuple_element<0, std::tuple<ChainElements...>>::type>::value || (Which != 0),
        "It's not allowed to unlink the first element!" );

      unlink<sizeof...( ChainElements ) - 1>( reinterpret_cast<)" STRUCT_PREFIX R"(BaseOutStructure const *>( &get<ClassType, Which>() ) );
    }

  private:
    template <int Index, typename T, int Which, typename, class First, class... Types>
    struct ChainElementIndex : ChainElementIndex<Index + 1, T, Which, void, Types...>
    {};

    template <int Index, typename T, int Which, class First, class... Types>
    struct ChainElementIndex<Index,
                             T,
                             Which,
                             typename std::enable_if<!std::is_same<T, First>::value, void>::type,
                             First,
                             Types...> : ChainElementIndex<Index + 1, T, Which, void, Types...>
    {};

    template <int Index, typename T, int Which, class First, class... Types>
    struct ChainElementIndex<Index,
                             T,
                             Which,
                             typename std::enable_if<std::is_same<T, First>::value, void>::type,
                             First,
                             Types...> : ChainElementIndex<Index + 1, T, Which - 1, void, Types...>
    {};

    template <int Index, typename T, class First, class... Types>
    struct ChainElementIndex<Index,
                             T,
                             0,
                             typename std::enable_if<std::is_same<T, First>::value, void>::type,
                             First,
                             Types...> : std::integral_constant<int, Index>
    {};

    bool isLinked( )" STRUCT_PREFIX R"(BaseInStructure const * pNext )
    {
      )" STRUCT_PREFIX R"(BaseInStructure const * elementPtr = reinterpret_cast<)" STRUCT_PREFIX R"(BaseInStructure const*>(&std::get<0>( static_cast<std::tuple<ChainElements...>&>( *this ) ) );
      while ( elementPtr )
      {
        if ( elementPtr->pNext == pNext )
        {
          return true;
        }
        elementPtr = elementPtr->pNext;
      }
      return false;
    }

    template <size_t Index>
    typename std::enable_if<Index != 0, void>::type link() )" HEADER_MACRO R"(_NOEXCEPT
    {
      auto & x = std::get<Index - 1>( static_cast<std::tuple<ChainElements...>&>( *this ) );
      x.pNext  = &std::get<Index>( static_cast<std::tuple<ChainElements...>&>( *this ) );
      link<Index - 1>();
    }

    template <size_t Index>
    typename std::enable_if<Index == 0, void>::type link() )" HEADER_MACRO R"(_NOEXCEPT
    {}

    template <size_t Index>
    typename std::enable_if<Index != 0, void>::type unlink( )" STRUCT_PREFIX R"(BaseOutStructure const * pNext ) )" HEADER_MACRO R"(_NOEXCEPT
    {
      auto & element = std::get<Index>( static_cast<std::tuple<ChainElements...>&>( *this ) );
      if ( element.pNext == pNext )
      {
        element.pNext = pNext->pNext;
      }
      else
      {
        unlink<Index - 1>( pNext );
      }
    }

    template <size_t Index>
    typename std::enable_if<Index == 0, void>::type unlink( )" STRUCT_PREFIX R"(BaseOutStructure const * pNext ) )" HEADER_MACRO R"(_NOEXCEPT
    {
      auto & element = std::get<0>( static_cast<std::tuple<ChainElements...>&>( *this ) );
      if ( element.pNext == pNext )
      {
        element.pNext = pNext->pNext;
      }
      else
      {
        )" HEADER_MACRO R"(_ASSERT( false );  // fires, if the ClassType member has already been unlinked !
      }
    }
  };
)";
#endif

  static const std::string classUniqueHandle = R"(
#if !defined()" HEADER_MACRO R"(_NO_SMART_HANDLE)
  template <typename Type)"
#ifdef NEEDS_DISPATCH
    ", typename Dispatch"
#endif
    R"(> class UniqueHandleTraits;

  template <typename Type)"
#ifdef NEEDS_DISPATCH
    ", typename Dispatch"
#endif
    R"(>
  class UniqueHandle : public UniqueHandleTraits<Type)"
#ifdef NEEDS_DISPATCH
    ", Dispatch"
#endif
    R"(>::deleter
  {
  private:
    using Deleter = typename UniqueHandleTraits<Type)"
#ifdef NEEDS_DISPATCH
    ", Dispatch"
#endif
    R"(>::deleter;

  public:
    using element_type = Type;

    UniqueHandle()
      : Deleter()
      , m_value()
    {}

    explicit UniqueHandle( Type const& value, Deleter const& deleter = Deleter() ) )" HEADER_MACRO R"(_NOEXCEPT
      : Deleter( deleter)
      , m_value( value )
    {}

    UniqueHandle( UniqueHandle const& ) = delete;

    UniqueHandle( UniqueHandle && other ) )" HEADER_MACRO R"(_NOEXCEPT
      : Deleter( std::move( static_cast<Deleter&>( other ) ) )
      , m_value( other.release() )
    {}

    ~UniqueHandle() )" HEADER_MACRO R"(_NOEXCEPT
    {
      if ( m_value ) this->destroy( m_value );
    }

    UniqueHandle & operator=( UniqueHandle const& ) = delete;

    UniqueHandle & operator=( UniqueHandle && other ) )" HEADER_MACRO R"(_NOEXCEPT
    {
      reset( other.release() );
      *static_cast<Deleter*>(this) = std::move( static_cast<Deleter&>(other) );
      return *this;
    }

    explicit operator bool() const )" HEADER_MACRO R"(_NOEXCEPT
    {
      return m_value.operator bool();
    }

    Type const* operator->() const )" HEADER_MACRO R"(_NOEXCEPT
    {
      return &m_value;
    }

    Type * operator->() )" HEADER_MACRO R"(_NOEXCEPT
    {
      return &m_value;
    }

    Type const& operator*() const )" HEADER_MACRO R"(_NOEXCEPT
    {
      return m_value;
    }

    Type & operator*() )" HEADER_MACRO R"(_NOEXCEPT
    {
      return m_value;
    }

    const Type & get() const )" HEADER_MACRO R"(_NOEXCEPT
    {
      return m_value;
    }

    Type & get() )" HEADER_MACRO R"(_NOEXCEPT
    {
      return m_value;
    }

    void reset( Type const& value = Type() ) )" HEADER_MACRO R"(_NOEXCEPT
    {
      if ( m_value != value )
      {
        if ( m_value ) this->destroy( m_value );
        m_value = value;
      }
    }

    Type release() )" HEADER_MACRO R"(_NOEXCEPT
    {
      Type value = m_value;
      m_value = nullptr;
      return value;
    }

    void swap( UniqueHandle<Type)"
#ifdef NEEDS_DISPATCH
    ", Dispatch"
#endif
    R"(> & rhs ) )" HEADER_MACRO R"(_NOEXCEPT
    {
      std::swap(m_value, rhs.m_value);
      std::swap(static_cast<Deleter&>(*this), static_cast<Deleter&>(rhs));
    }

  private:
    Type    m_value;
  };

  template <typename UniqueType>
  )" HEADER_MACRO R"(_INLINE std::vector<typename UniqueType::element_type> uniqueToRaw(std::vector<UniqueType> const& handles)
  {
    std::vector<typename UniqueType::element_type> newBuffer(handles.size());
    std::transform(handles.begin(), handles.end(), newBuffer.begin(), [](UniqueType const& handle) { return handle.get(); });
    return newBuffer;
  }

  template <typename Type)"
#ifdef NEEDS_DISPATCH
    ", typename Dispatch"
#endif
    R"(>
  )" HEADER_MACRO R"(_INLINE void swap( UniqueHandle<Type)"
#ifdef NEEDS_DISPATCH
    ", Dispatch"
#endif
    R"(> & lhs, UniqueHandle<Type)"
#ifdef NEEDS_DISPATCH
    ", Dispatch"
#endif
    R"(> & rhs ) )" HEADER_MACRO R"(_NOEXCEPT
  {
    lhs.swap( rhs );
  }
#endif
)";

  static const std::string defines = R"(
// <tuple> includes <sys/sysmacros.h> through some other header
// this results in major(x) being resolved to gnu_dev_major(x)
// which is an expression in a constructor initializer list.
#if defined(major)
  #undef major
#endif
#if defined(minor)
  #undef minor
#endif

// Windows defines MemoryBarrier which is deprecated and collides
// with the )" HEADER_MACRO R"(_NAMESPACE::MemoryBarrier struct.
#if defined(MemoryBarrier)
  #undef MemoryBarrier
#endif

#if !defined()" HEADER_MACRO R"(_HAS_UNRESTRICTED_UNIONS)
# if defined(__clang__)
#  if __has_feature(cxx_unrestricted_unions)
#   define )" HEADER_MACRO R"(_HAS_UNRESTRICTED_UNIONS
#  endif
# elif defined(__GNUC__)
#  define GCC_VERSION (__GNUC__ * 10000 + __GNUC_MINOR__ * 100 + __GNUC_PATCHLEVEL__)
#  if 40600 <= GCC_VERSION
#   define )" HEADER_MACRO R"(_HAS_UNRESTRICTED_UNIONS
#  endif
# elif defined(_MSC_VER)
#  if 1900 <= _MSC_VER
#   define )" HEADER_MACRO R"(_HAS_UNRESTRICTED_UNIONS
#  endif
# endif
#endif

#if !defined()" HEADER_MACRO R"(_INLINE)
# if defined(__clang__)
#  if __has_attribute(always_inline)
#   define )" HEADER_MACRO R"(_INLINE __attribute__((always_inline)) __inline__
#  else
#   define )" HEADER_MACRO R"(_INLINE inline
#  endif
# elif defined(__GNUC__)
#  define )" HEADER_MACRO R"(_INLINE __attribute__((always_inline)) __inline__
# elif defined(_MSC_VER)
#  define )" HEADER_MACRO R"(_INLINE inline
# else
#  define )" HEADER_MACRO R"(_INLINE inline
# endif
#endif

#if defined()" HEADER_MACRO R"(_TYPESAFE_CONVERSION)
# define )" HEADER_MACRO R"(_TYPESAFE_EXPLICIT
#else
# define )" HEADER_MACRO R"(_TYPESAFE_EXPLICIT explicit
#endif

#if defined(__cpp_constexpr)
# define )" HEADER_MACRO R"(_CONSTEXPR constexpr
# if __cpp_constexpr >= 201304
#  define )" HEADER_MACRO R"(_CONSTEXPR_14  constexpr
# else
#  define )" HEADER_MACRO R"(_CONSTEXPR_14
# endif
# define )" HEADER_MACRO R"(_CONST_OR_CONSTEXPR  constexpr
#else
# define )" HEADER_MACRO R"(_CONSTEXPR
# define )" HEADER_MACRO R"(_CONSTEXPR_14
# define )" HEADER_MACRO R"(_CONST_OR_CONSTEXPR  const
#endif

#if !defined()" HEADER_MACRO R"(_NOEXCEPT)
# if defined(_MSC_VER) && (_MSC_VER <= 1800)
#  define )" HEADER_MACRO R"(_NOEXCEPT
# else
#  define )" HEADER_MACRO R"(_NOEXCEPT noexcept
#  define )" HEADER_MACRO R"(_HAS_NOEXCEPT 1
#  if defined()" HEADER_MACRO R"(_NO_EXCEPTIONS)
#    define )" HEADER_MACRO R"(_NOEXCEPT_WHEN_NO_EXCEPTIONS noexcept
#  else
#    define )" HEADER_MACRO R"(_NOEXCEPT_WHEN_NO_EXCEPTIONS
#  endif
# endif
#endif

#if 14 <= )" HEADER_MACRO R"(_CPP_VERSION
#  define )" HEADER_MACRO R"(_DEPRECATED( msg ) [[deprecated( msg )]]
#else
#  define )" HEADER_MACRO R"(_DEPRECATED( msg )
#endif

#if ( 17 <= )" HEADER_MACRO R"(_CPP_VERSION ) && !defined( )" HEADER_MACRO R"(_NO_NODISCARD_WARNINGS )
#  define )" HEADER_MACRO R"(_NODISCARD [[nodiscard]]
#  if defined()" HEADER_MACRO R"(_NO_EXCEPTIONS)
#    define )" HEADER_MACRO R"(_NODISCARD_WHEN_NO_EXCEPTIONS [[nodiscard]]
#  else
#    define )" HEADER_MACRO R"(_NODISCARD_WHEN_NO_EXCEPTIONS
#  endif
#else
#  define )" HEADER_MACRO R"(_NODISCARD
#  define )" HEADER_MACRO R"(_NODISCARD_WHEN_NO_EXCEPTIONS
#endif

#if !defined()" HEADER_MACRO R"(_NAMESPACE)
#define )" HEADER_MACRO R"(_NAMESPACE )" DEFAULT_NAMESPACE R"(
#endif

#define )" HEADER_MACRO R"(_STRINGIFY2(text) #text
#define )" HEADER_MACRO R"(_STRINGIFY(text) )" HEADER_MACRO R"(_STRINGIFY2(text)
#define )" HEADER_MACRO R"(_NAMESPACE_STRING )" HEADER_MACRO R"(_STRINGIFY()" HEADER_MACRO R"(_NAMESPACE)
)";

  static const std::string exceptions = R"(
  class ErrorCategoryImpl : public std::error_category
  {
    public:
    virtual const char* name() const )" HEADER_MACRO R"(_NOEXCEPT override { return )" HEADER_MACRO R"(_NAMESPACE_STRING"::Result"; }
    virtual std::string message(int ev) const override { return to_string(static_cast<Result>(ev)); }
  };

  class Error
  {
    public:
    Error() )" HEADER_MACRO R"(_NOEXCEPT = default;
    Error(const Error&) )" HEADER_MACRO R"(_NOEXCEPT = default;
    virtual ~Error() )" HEADER_MACRO R"(_NOEXCEPT = default;

    virtual const char* what() const )" HEADER_MACRO R"(_NOEXCEPT = 0;
  };

  class LogicError : public Error, public std::logic_error
  {
    public:
    explicit LogicError( const std::string& what )
      : Error(), std::logic_error(what) {}
    explicit LogicError( char const * what )
      : Error(), std::logic_error(what) {}

    virtual const char* what() const )" HEADER_MACRO R"(_NOEXCEPT { return std::logic_error::what(); }
  };

  class SystemError : public Error, public std::system_error
  {
    public:
    SystemError( std::error_code ec )
      : Error(), std::system_error(ec) {}
    SystemError( std::error_code ec, std::string const& what )
      : Error(), std::system_error(ec, what) {}
    SystemError( std::error_code ec, char const * what )
      : Error(), std::system_error(ec, what) {}
    SystemError( int ev, std::error_category const& ecat )
      : Error(), std::system_error(ev, ecat) {}
    SystemError( int ev, std::error_category const& ecat, std::string const& what)
      : Error(), std::system_error(ev, ecat, what) {}
    SystemError( int ev, std::error_category const& ecat, char const * what)
      : Error(), std::system_error(ev, ecat, what) {}

    virtual const char* what() const )" HEADER_MACRO R"(_NOEXCEPT { return std::system_error::what(); }
  };

  )" HEADER_MACRO R"(_INLINE const std::error_category& errorCategory() )" HEADER_MACRO R"(_NOEXCEPT
  {
    static ErrorCategoryImpl instance;
    return instance;
  }

  )" HEADER_MACRO R"(_INLINE std::error_code make_error_code(Result e) )" HEADER_MACRO R"(_NOEXCEPT
  {
    return std::error_code(static_cast<int>(e), errorCategory());
  }

  )" HEADER_MACRO R"(_INLINE std::error_condition make_error_condition(Result e) )" HEADER_MACRO R"(_NOEXCEPT
  {
    return std::error_condition(static_cast<int>(e), errorCategory());
  }
)";

  static const std::string includes = R"(
#ifndef )" HEADER_MACRO R"(
#define )" HEADER_MACRO R"(

#if defined( _MSVC_LANG )
#  define )" HEADER_MACRO R"(_CPLUSPLUS _MSVC_LANG
#else
#  define )" HEADER_MACRO R"(_CPLUSPLUS __cplusplus
#endif

#if 201703L < )" HEADER_MACRO R"(_CPLUSPLUS
#  define )" HEADER_MACRO R"(_CPP_VERSION 20
#elif 201402L < )" HEADER_MACRO R"(_CPLUSPLUS
#  define )" HEADER_MACRO R"(_CPP_VERSION 17
#elif 201103L < )" HEADER_MACRO R"(_CPLUSPLUS
#  define )" HEADER_MACRO R"(_CPP_VERSION 14
#elif 199711L < )" HEADER_MACRO R"(_CPLUSPLUS
#  define )" HEADER_MACRO R"(_CPP_VERSION 11
#else
#  error ")" HEADER_NAME R"( needs at least c++ standard version 11"
#endif

#include <algorithm>
#include <array>
#include <cstddef>
#include <cstdint>
#include <cstring>
#include <functional>
#include <initializer_list>
#include <sstream>
#include <string>
#include <system_error>
#include <tuple>
#include <type_traits>
#include <)" INCLUDED_FILENAME R"(>

#if 17 <= )" HEADER_MACRO R"(_CPP_VERSION
#include <string_view>
#endif

#if defined()" HEADER_MACRO R"(_DISABLE_ENHANCED_MODE)
# if !defined()" HEADER_MACRO R"(_NO_SMART_HANDLE)
#  define )" HEADER_MACRO R"(_NO_SMART_HANDLE
# endif
#else
# include <memory>
# include <vector>
#endif

#if !defined()" HEADER_MACRO R"(_ASSERT)
# include <cassert>
# define )" HEADER_MACRO R"(_ASSERT   assert
#endif

#if !defined()" HEADER_MACRO R"(_ASSERT_ON_RESULT)
# define )" HEADER_MACRO R"(_ASSERT_ON_RESULT )" HEADER_MACRO R"(_ASSERT
#endif

#if !defined()" HEADER_MACRO R"(_ENABLE_DYNAMIC_LOADER_TOOL)
# define )" HEADER_MACRO R"(_ENABLE_DYNAMIC_LOADER_TOOL 1
#endif

#if )" HEADER_MACRO R"(_ENABLE_DYNAMIC_LOADER_TOOL == 1
#  if defined( __linux__ ) || defined( __APPLE__ )
#    include <dlfcn.h>
#  elif defined( _WIN32 )
typedef struct HINSTANCE__ * HINSTANCE;
#    if defined( _WIN64 )
typedef int64_t( __stdcall * FARPROC )();
#    else
typedef int( __stdcall * FARPROC )();
#    endif
extern "C" __declspec( dllimport ) HINSTANCE __stdcall LoadLibraryA( char const * lpLibFileName );
extern "C" __declspec( dllimport ) int __stdcall FreeLibrary( HINSTANCE hLibModule );
extern "C" __declspec( dllimport ) FARPROC __stdcall GetProcAddress( HINSTANCE hModule, const char * lpProcName );
#  endif
#endif

#if !defined(__has_include)
# define __has_include(x) false
#endif

#if ( 201711 <= __cpp_impl_three_way_comparison ) && __has_include( <compare> ) && !defined( )" HEADER_MACRO R"(_NO_SPACESHIP_OPERATOR )
# define )" HEADER_MACRO R"(_HAS_SPACESHIP_OPERATOR
#endif
#if defined()" HEADER_MACRO R"(_HAS_SPACESHIP_OPERATOR)
# include <compare>
#endif

)";

  static const std::string is_error_code_enum = R"(
#ifndef )" HEADER_MACRO R"(_NO_EXCEPTIONS
namespace std
{
  template <>
  struct is_error_code_enum<)" HEADER_MACRO R"(_NAMESPACE::Result> : public true_type
  {};
}
#endif
)";

  static const std::string structResultValue = R"(
  template <typename T> void ignore(T const&) )" HEADER_MACRO R"(_NOEXCEPT {}

  template <typename T>
  struct ResultValue
  {
#ifdef )" HEADER_MACRO R"(_HAS_NOEXCEPT
    ResultValue( Result r, T & v ) )" HEADER_MACRO R"(_NOEXCEPT()" HEADER_MACRO R"(_NOEXCEPT(T(v)))
#else
    ResultValue( Result r, T & v )
#endif
      : result( r )
      , value( v )
    {}

#ifdef )" HEADER_MACRO R"(_HAS_NOEXCEPT
    ResultValue( Result r, T && v ) )" HEADER_MACRO R"(_NOEXCEPT()" HEADER_MACRO R"(_NOEXCEPT(T(std::move(v))))
#else
    ResultValue( Result r, T && v )
#endif
      : result( r )
      , value( std::move( v ) )
    {}

    Result  result;
    T       value;

    operator std::tuple<Result&, T&>() )" HEADER_MACRO R"(_NOEXCEPT { return std::tuple<Result&, T&>(result, value); }

#if !defined()" HEADER_MACRO R"(_DISABLE_IMPLICIT_RESULT_VALUE_CAST)
    )" HEADER_MACRO R"(_DEPRECATED("Implicit-cast operators on )" DEFAULT_NAMESPACE R"(::ResultValue are deprecated. Explicitly access the value as member of ResultValue.")
    operator T const& () const & )" HEADER_MACRO R"(_NOEXCEPT
    {
      return value;
    }

    )" HEADER_MACRO R"(_DEPRECATED("Implicit-cast operators on )" DEFAULT_NAMESPACE R"(::ResultValue are deprecated. Explicitly access the value as member of ResultValue.")
    operator T& () & )" HEADER_MACRO R"(_NOEXCEPT
    {
      return value;
    }

    )" HEADER_MACRO R"(_DEPRECATED("Implicit-cast operators on )" DEFAULT_NAMESPACE R"(::ResultValue are deprecated. Explicitly access the value as member of ResultValue.")
    operator T const&& () const && )" HEADER_MACRO R"(_NOEXCEPT
    {
      return std::move( value );
    }

    )" HEADER_MACRO R"(_DEPRECATED("Implicit-cast operators on )" DEFAULT_NAMESPACE R"(::ResultValue are deprecated. Explicitly access the value as member of ResultValue.")
    operator T&& () && )" HEADER_MACRO R"(_NOEXCEPT
    {
      return std::move( value );
    }
#endif
  };

#if !defined()" HEADER_MACRO R"(_NO_SMART_HANDLE)
  template <typename Type)"
#ifdef NEEDS_DISPATCH
    ", typename Dispatch"
#endif
    R"(>
  struct ResultValue<UniqueHandle<Type)"
#ifdef NEEDS_DISPATCH
    ", Dispatch"
#endif
    R"(>>
  {
#ifdef )" HEADER_MACRO R"(_HAS_NOEXCEPT
    ResultValue(Result r, UniqueHandle<Type)"
#ifdef NEEDS_DISPATCH
    ", Dispatch"
#endif
    R"(> && v) )" HEADER_MACRO R"(_NOEXCEPT
#else
    ResultValue(Result r, UniqueHandle<Type)"
#ifdef NEEDS_DISPATCH
    ", Dispatch"
#endif
    R"(> && v)
#endif
      : result(r)
      , value(std::move(v))
    {}

    std::tuple<Result, UniqueHandle<Type)"
#ifdef NEEDS_DISPATCH
    ", Dispatch"
#endif
    R"(>> asTuple()
    {
      return std::make_tuple( result, std::move( value ) );
    }

#  if !defined()" HEADER_MACRO R"(_DISABLE_IMPLICIT_RESULT_VALUE_CAST)
    )" HEADER_MACRO R"(_DEPRECATED("Implicit-cast operators on )" DEFAULT_NAMESPACE R"(::ResultValue are deprecated. Explicitly access the value as member of ResultValue.")
    operator UniqueHandle<Type)"
#ifdef NEEDS_DISPATCH
    ", Dispatch"
#endif
    R"(>& () & )" HEADER_MACRO R"(_NOEXCEPT
    {
      return value;
    }

    )" HEADER_MACRO R"(_DEPRECATED("Implicit-cast operators on )" DEFAULT_NAMESPACE R"(::ResultValue are deprecated. Explicitly access the value as member of ResultValue.")
    operator UniqueHandle<Type)"
#ifdef NEEDS_DISPATCH
    ", Dispatch"
#endif
    R"(>() )" HEADER_MACRO R"(_NOEXCEPT
    {
      return std::move(value);
    }
#  endif

    Result                        result;
    UniqueHandle<Type)"
#ifdef NEEDS_DISPATCH
    ", Dispatch"
#endif
    R"(>  value;
  };

  template <typename Type)"
#ifdef NEEDS_DISPATCH
    ", typename Dispatch"
#endif
    R"(>
  struct ResultValue<std::vector<UniqueHandle<Type)"
#ifdef NEEDS_DISPATCH
    ", Dispatch"
#endif
    R"(>>>
  {
#  ifdef )" HEADER_MACRO R"(_HAS_NOEXCEPT
    ResultValue( Result r, std::vector<UniqueHandle<Type)"
#ifdef NEEDS_DISPATCH
    ", Dispatch"
#endif
    R"(>> && v ) )" HEADER_MACRO R"(_NOEXCEPT
#  else
    ResultValue( Result r, std::vector<UniqueHandle<Type)"
#ifdef NEEDS_DISPATCH
    ", Dispatch"
#endif
    R"(>> && v )
#  endif
      : result( r )
      , value( std::move( v ) )
    {}

    Result                                    result;
    std::vector<UniqueHandle<Type)"
#ifdef NEEDS_DISPATCH
    ", Dispatch"
#endif
    R"(>> value;

    operator std::tuple<Result &, std::vector<UniqueHandle<Type)"
#ifdef NEEDS_DISPATCH
    ", Dispatch"
#endif
    R"(>> &>() )" HEADER_MACRO R"(_NOEXCEPT
    {
      return std::tuple<Result &, std::vector<UniqueHandle<Type)"
#ifdef NEEDS_DISPATCH
    ", Dispatch"
#endif
    R"(>> &>( result, value );
    }
  };
#endif

  template <typename T>
  struct ResultValueType
  {
#ifdef )" HEADER_MACRO R"(_NO_EXCEPTIONS
    typedef ResultValue<T>  type;
#else
    typedef T               type;
#endif
  };

  template <>
  struct ResultValueType<void>
  {
#ifdef )" HEADER_MACRO R"(_NO_EXCEPTIONS
    typedef Result type;
#else
    typedef void   type;
#endif
  };

  )" HEADER_MACRO R"(_INLINE ResultValueType<void>::type createResultValue( Result result, char const * message )
  {
#ifdef )" HEADER_MACRO R"(_NO_EXCEPTIONS
    ignore(message);
    )" HEADER_MACRO R"(_ASSERT_ON_RESULT( result == Result::eSuccess );
    return result;
#else
    if ( result != Result::eSuccess )
    {
      throwResultException( result, message );
    }
#endif
  }

  template <typename T>
  )" HEADER_MACRO R"(_INLINE typename ResultValueType<T>::type createResultValue( Result result, T & data, char const * message )
  {
#ifdef )" HEADER_MACRO R"(_NO_EXCEPTIONS
    ignore(message);
    )" HEADER_MACRO R"(_ASSERT_ON_RESULT( result == Result::eSuccess );
    return ResultValue<T>( result, std::move( data ) );
#else
    if ( result != Result::eSuccess )
    {
      throwResultException( result, message );
    }
    return std::move( data );
#endif
  }

  )" HEADER_MACRO R"(_INLINE Result createResultValue( Result result, char const * message, std::initializer_list<Result> successCodes )
  {
#ifdef )" HEADER_MACRO R"(_NO_EXCEPTIONS
    ignore(message);
    ignore(successCodes);   // just in case )" HEADER_MACRO R"(_ASSERT_ON_RESULT is empty
    )" HEADER_MACRO R"(_ASSERT_ON_RESULT( std::find( successCodes.begin(), successCodes.end(), result ) != successCodes.end() );
#else
    if ( std::find( successCodes.begin(), successCodes.end(), result ) == successCodes.end() )
    {
      throwResultException( result, message );
    }
#endif
    return result;
  }

  template <typename T>
  )" HEADER_MACRO R"(_INLINE ResultValue<T> createResultValue( Result result, T & data, char const * message, std::initializer_list<Result> successCodes )
  {
#ifdef )" HEADER_MACRO R"(_NO_EXCEPTIONS
    ignore(message);
    ignore(successCodes);   // just in case )" HEADER_MACRO R"(_ASSERT_ON_RESULT is empty
    )" HEADER_MACRO R"(_ASSERT_ON_RESULT( std::find( successCodes.begin(), successCodes.end(), result ) != successCodes.end() );
#else
    if ( std::find( successCodes.begin(), successCodes.end(), result ) == successCodes.end() )
    {
      throwResultException( result, message );
    }
#endif
    return ResultValue<T>( result, data );
  }

#ifndef )" HEADER_MACRO R"(_NO_SMART_HANDLE
  template <typename T)"
#ifdef NEEDS_DISPATCH
  R"(, typename Dispatch)"
#endif
  ">\n" HEADER_MACRO R"(_INLINE typename ResultValueType<UniqueHandle<T)"
#ifdef NEEDS_DISPATCH
  ", Dispatch"
#endif
  R"(>>::type createResultValue( Result result, T & data, char const * message, typename UniqueHandleTraits<T)"
#ifdef NEEDS_DISPATCH
  ", Dispatch"
#endif
  R"(>::deleter const& deleter )
  {
#ifdef )" HEADER_MACRO R"(_NO_EXCEPTIONS
    ignore(message);
    )" HEADER_MACRO R"(_ASSERT_ON_RESULT( result == Result::eSuccess );
    return ResultValue<UniqueHandle<T)"
#ifdef NEEDS_DISPATCH
  ", Dispatch"
#endif
  R"(>>( result, UniqueHandle<T)"
#ifdef NEEDS_DISPATCH
  ", Dispatch"
#endif
  R"(>(data, deleter) );
#else
    if ( result != Result::eSuccess )
    {
      throwResultException( result, message );
    }
    return UniqueHandle<T)"
#ifdef NEEDS_DISPATCH
  ", Dispatch"
#endif
  R"(>(data, deleter);
#endif
  }

  template <typename T)"
#ifdef NEEDS_DISPATCH
  R"(, typename Dispatch)"
#endif
  ">\n" HEADER_MACRO R"(_INLINE ResultValue<UniqueHandle<T)"
#ifdef NEEDS_DISPATCH
  ", Dispatch"
#endif
  R"(>>
                    createResultValue( Result                                             result,
                                       T &                                                data,
                                       char const *                                       message,
                                       std::initializer_list<Result>                      successCodes,
                                       typename UniqueHandleTraits<T)"
#ifdef NEEDS_DISPATCH
  ", Dispatch"
#endif
  R"(>::deleter const & deleter )
  {
#  ifdef )" HEADER_MACRO R"(_NO_EXCEPTIONS
    ignore( message );
    ignore(successCodes);   // just in case )" HEADER_MACRO R"(_ASSERT_ON_RESULT is empty
    )" HEADER_MACRO R"(_ASSERT_ON_RESULT( std::find( successCodes.begin(), successCodes.end(), result ) != successCodes.end() );
#  else
    if ( std::find( successCodes.begin(), successCodes.end(), result ) == successCodes.end() )
    {
      throwResultException( result, message );
    }
#  endif
    return ResultValue<UniqueHandle<T)"
#ifdef NEEDS_DISPATCH
  ", Dispatch"
#endif
  R"(>>( result, UniqueHandle<T)"
#ifdef NEEDS_DISPATCH
  ", Dispatch"
#endif
  R"(>( data, deleter ) );
  }

  template <typename T)"
#ifdef NEEDS_DISPATCH
  R"(, typename Dispatch)"
#endif
  ">\n" HEADER_MACRO R"(_INLINE typename ResultValueType<std::vector<UniqueHandle<T)"
#ifdef NEEDS_DISPATCH
  ", Dispatch"
#endif
  R"(>>>::type
    createResultValue( Result result, std::vector<UniqueHandle<T)"
#ifdef NEEDS_DISPATCH
  ", Dispatch"
#endif
  R"(>> && data, char const * message )
  {
#  ifdef )" HEADER_MACRO R"(_NO_EXCEPTIONS
    ignore( message );
    )" HEADER_MACRO R"(_ASSERT_ON_RESULT( result == Result::eSuccess );
    return ResultValue<std::vector<UniqueHandle<T)"
#ifdef NEEDS_DISPATCH
  ", Dispatch"
#endif
  R"(>>>( result, std::move( data ) );
#  else
    if ( result != Result::eSuccess )
    {
      throwResultException( result, message );
    }
    return std::move( data );
#  endif
  }

  template <typename T)"
#ifdef NEEDS_DISPATCH
  R"(, typename Dispatch)"
#endif
  ">\n" HEADER_MACRO R"(_INLINE ResultValue<std::vector<UniqueHandle<T)"
#ifdef NEEDS_DISPATCH
  ", Dispatch"
#endif
  R"(>>>
                    createResultValue( Result                             result,
                                       std::vector<UniqueHandle<T)"
#ifdef NEEDS_DISPATCH
  ", Dispatch"
#endif
  R"(>> && data,
                                       char const *                       message,
                                       std::initializer_list<Result>      successCodes )
  {
#  ifdef )" HEADER_MACRO R"(_NO_EXCEPTIONS
    ignore( message );
    ignore(successCodes);   // just in case )" HEADER_MACRO R"(_ASSERT_ON_RESULT is empty
    )" HEADER_MACRO R"(_ASSERT_ON_RESULT( std::find( successCodes.begin(), successCodes.end(), result ) != successCodes.end() );
#  else
    if ( std::find( successCodes.begin(), successCodes.end(), result ) == successCodes.end() )
    {
      throwResultException( result, message );
    }
#  endif
    return ResultValue<std::vector<UniqueHandle<T)"
#ifdef NEEDS_DISPATCH
  ", Dispatch"
#endif
  R"(>>>( result, std::move( data ) );
  }
#endif
)";

  static const std::string typeTraits = R"(
  template <typename EnumType, EnumType value>
  struct CppType
  {};

  template <typename Type>
  struct isVulkanHandleType
  {
    static )" HEADER_MACRO R"(_CONST_OR_CONSTEXPR bool value = false;
  };
)";

  try
  {
    tinyxml2::XMLDocument doc;

    std::string filename = ( argc == 1 ) ? INPUT_FILENAME : argv[1];
    std::cout << "Loading xml spec from " << filename << std::endl;
    std::cout << "Writing hpp output to " << OUTPUT_FILENAME << std::endl;

    tinyxml2::XMLError error = doc.LoadFile( filename.c_str() );
    if ( error != tinyxml2::XML_SUCCESS )
    {
      std::cout << "VulkanHppGenerator: failed to load file " << filename << " with error <" << to_string( error )
                << ">" << std::endl;
      return -1;
    }

    VulkanHppGenerator generator( doc );

    std::string         str;
    static const size_t estimatedLength = 4 * 1024 * 1024;
    str.reserve( estimatedLength );
    str += generator.getVulkanLicenseHeader() + includes + "\n";
#ifdef NEEDS_INCLUDED_BINDINGS
    if ( std::ifstream stream( NEEDS_INCLUDED_BINDINGS, std::fstream::ate ); stream )
    {
      size_t      source_size = stream.tellg();
      std::string source( source_size, '\0' );
      stream.seekg( 0 );
      stream.read( source.data(), source_size );

      str += "// External bindings file: \n";
      str += source;
      str += "\n// The end of an external bindings file.\n\n";
    }
    else
      std::cout << "VulkanHppGenerator: failed to include bindings: " << NEEDS_INCLUDED_BINDINGS << " not found\n";
#endif
#ifdef NEEDS_VERSION_CHECK
    appendVersionCheck( str, generator.getVersion() );
#endif
    appendTypesafeStuff( str, generator.getTypesafeCheck() );
    str += defines + "\n" + "namespace " HEADER_MACRO "_NAMESPACE\n" + "{\n" + classArrayProxy + classArrayWrapper +
           classFlags + classOptional +
#ifdef NEEDS_STRUCTURE_CHAIN
           classStructureChain +
#endif
           classUniqueHandle;
#ifdef NEEDS_DISPATCH
    generator.appendDispatchLoaderStatic( str );
    generator.appendDispatchLoaderDefault( str );
#else
    str += "#define " HEADER_MACRO "_DEFAULT_ARGUMENT_ASSIGNMENT = {}\n# define " HEADER_MACRO "_DEFAULT_ARGUMENT_NULLPTR_ASSIGNMENT = nullptr\n";
#endif
    str += classObjectDestroy + classObjectFree + classObjectRelease + classPoolFree + "\n";
    generator.appendBaseTypes( str );
    str += typeTraits;
    generator.appendEnums( str );
    generator.appendIndexTypeTraits( str );
    generator.appendBitmasks( str );
    str += "} // namespace " HEADER_MACRO "_NAMESPACE\n" + is_error_code_enum + "\n" + "namespace " HEADER_MACRO "_NAMESPACE\n" +
           "{\n" + "#ifndef " HEADER_MACRO "_NO_EXCEPTIONS" + exceptions;
    generator.appendResultExceptions( str );
    generator.appendThrowExceptions( str );
    str += "#endif\n" + structResultValue;
    generator.appendStructs( str );
    generator.appendHandles( str );
    generator.appendHandlesCommandDefinitions( str );
#ifdef NEEDS_STRUCTURE_CHAIN
    generator.appendStructureChainValidation( str );
#endif
#ifdef NEEDS_DISPATCH
    generator.appendDispatchLoaderDynamic( str );
#endif
    str += "} // namespace " HEADER_MACRO "_NAMESPACE\n";
    generator.appendHashStructures( str );
    str += "#endif\n";

    std::ofstream ofs(OUTPUT_FILENAME);
    assert( !ofs.fail() );
    ofs << str;
    ofs.close();

#if defined( CLANG_FORMAT_EXECUTABLE )
    std::cout << "VulkanHppGenerator: formatting hpp output using clang-format...";
    int ret = std::system( "\"" CLANG_FORMAT_EXECUTABLE "\" -i --style=file " OUTPUT_FILENAME);
    if ( ret != 0 )
    {
      std::cout << "VulkanHppGenerator: failed to format file " << filename << " with error <" << ret << ">\n";
      return -1;
    }
#else
    std::cout
      << "VulkanHppGenerator: could not find clang-format. The generated hpp file will not be formatted accordingly.\n";
#endif
  }
  catch ( std::exception const & e )
  {
    std::cout << "caught exception: " << e.what() << std::endl;
    return -1;
  }
  catch ( ... )
  {
    std::cout << "caught unknown exception" << std::endl;
    return -1;
  }
}<|MERGE_RESOLUTION|>--- conflicted
+++ resolved
@@ -10356,7 +10356,7 @@
       , m_ptr( nullptr )
     {}
 
-    ArrayProxyNoTemporaries( T & value ) VULKAN_HPP_NOEXCEPT
+    ArrayProxyNoTemporaries( T & value ) )" HEADER_MACRO R"(_NOEXCEPT
       : m_count( 1 )
       , m_ptr( &value )
     {}
@@ -10369,14 +10369,10 @@
       , m_ptr( &value )
     {}
 
-<<<<<<< HEAD
-    ArrayProxyNoTemporaries( uint32_t count, T * ptr ) )" HEADER_MACRO R"(_NOEXCEPT
-=======
     template <typename B = T, typename std::enable_if<std::is_const<B>::value, int>::type = 0>
     ArrayProxyNoTemporaries( typename std::remove_const<T>::type && value ) = delete;
 
-    ArrayProxyNoTemporaries( uint32_t count, T * ptr ) VULKAN_HPP_NOEXCEPT
->>>>>>> 09ce7083
+    ArrayProxyNoTemporaries( uint32_t count, T * ptr ) )" HEADER_MACRO R"(_NOEXCEPT
       : m_count( count )
       , m_ptr( ptr )
     {}
@@ -10395,24 +10391,15 @@
     ArrayProxyNoTemporaries( std::initializer_list<T> const && list ) = delete;
 
     template <typename B = T, typename std::enable_if<std::is_const<B>::value, int>::type = 0>
-<<<<<<< HEAD
     ArrayProxyNoTemporaries( std::initializer_list<typename std::remove_const<T>::type> const & list ) )" HEADER_MACRO R"(_NOEXCEPT
-=======
-    ArrayProxyNoTemporaries( std::initializer_list<typename std::remove_const<T>::type> const & list )
-      VULKAN_HPP_NOEXCEPT
->>>>>>> 09ce7083
       : m_count( static_cast<uint32_t>( list.size() ) )
       , m_ptr( list.begin() )
     {}
 
-<<<<<<< HEAD
-    ArrayProxyNoTemporaries( std::initializer_list<T> & list ) )" HEADER_MACRO R"(_NOEXCEPT
-=======
     template <typename B = T, typename std::enable_if<std::is_const<B>::value, int>::type = 0>
     ArrayProxyNoTemporaries( std::initializer_list<typename std::remove_const<T>::type> const && list ) = delete;
 
-    ArrayProxyNoTemporaries( std::initializer_list<T> & list ) VULKAN_HPP_NOEXCEPT
->>>>>>> 09ce7083
+    ArrayProxyNoTemporaries( std::initializer_list<T> & list ) )" HEADER_MACRO R"(_NOEXCEPT
       : m_count( static_cast<uint32_t>( list.size() ) )
       , m_ptr( list.begin() )
     {}
@@ -10425,13 +10412,8 @@
       , m_ptr( list.begin() )
     {}
 
-<<<<<<< HEAD
-    ArrayProxyNoTemporaries( std::initializer_list<T> const && list ) )" HEADER_MACRO R"(_NOEXCEPT = delete;
-    ArrayProxyNoTemporaries( std::initializer_list<T> && list ) )" HEADER_MACRO R"(_NOEXCEPT       = delete;
-=======
     template <typename B = T, typename std::enable_if<std::is_const<B>::value, int>::type = 0>
     ArrayProxyNoTemporaries( std::initializer_list<typename std::remove_const<T>::type> && list ) = delete;
->>>>>>> 09ce7083
 
     template <size_t N>
     ArrayProxyNoTemporaries( std::array<T, N> const & data ) )" HEADER_MACRO R"(_NOEXCEPT
@@ -10466,15 +10448,8 @@
       , m_ptr( data.data() )
     {}
 
-<<<<<<< HEAD
-    template <size_t N>
-    ArrayProxyNoTemporaries( std::array<T, N> const && data ) )" HEADER_MACRO R"(_NOEXCEPT = delete;
-    template <size_t N>
-    ArrayProxyNoTemporaries( std::array<T, N> && data ) )" HEADER_MACRO R"(_NOEXCEPT       = delete;
-=======
     template <size_t N, typename B = T, typename std::enable_if<std::is_const<B>::value, int>::type = 0>
     ArrayProxyNoTemporaries( std::array<typename std::remove_const<T>::type, N> && data ) = delete;
->>>>>>> 09ce7083
 
     template <class Allocator = std::allocator<typename std::remove_const<T>::type>>
     ArrayProxyNoTemporaries( std::vector<T, Allocator> const & data ) )" HEADER_MACRO R"(_NOEXCEPT
@@ -10488,12 +10463,7 @@
     template <class Allocator = std::allocator<typename std::remove_const<T>::type>,
               typename B      = T,
               typename std::enable_if<std::is_const<B>::value, int>::type = 0>
-<<<<<<< HEAD
     ArrayProxyNoTemporaries( std::vector<typename std::remove_const<T>::type, Allocator> const & data ) )" HEADER_MACRO R"(_NOEXCEPT
-=======
-    ArrayProxyNoTemporaries( std::vector<typename std::remove_const<T>::type, Allocator> const & data )
-      VULKAN_HPP_NOEXCEPT
->>>>>>> 09ce7083
       : m_count( static_cast<uint32_t>( data.size() ) )
       , m_ptr( data.data() )
     {}
@@ -10520,15 +10490,10 @@
       , m_ptr( data.data() )
     {}
 
-<<<<<<< HEAD
-    ArrayProxyNoTemporaries( std::vector<T> const && data ) )" HEADER_MACRO R"(_NOEXCEPT = delete;
-    ArrayProxyNoTemporaries( std::vector<T> && data ) )" HEADER_MACRO R"(_NOEXCEPT       = delete;
-=======
     template <class Allocator = std::allocator<typename std::remove_const<T>::type>,
               typename B      = T,
               typename std::enable_if<std::is_const<B>::value, int>::type = 0>
     ArrayProxyNoTemporaries( std::vector<typename std::remove_const<T>::type, Allocator> && data ) = delete;
->>>>>>> 09ce7083
 
     const T * begin() const )" HEADER_MACRO R"(_NOEXCEPT
     {
